language: r
sudo: required
bioc_required: true
warnings_are_errors: true

<<<<<<< HEAD
after_success:
  - Rscript -e 'library(covr);coveralls()'
after_failure:
  - ./travis-tool.sh dump_logs

before_install:
  - curl -OL http://raw.github.com/craigcitro/r-travis/master/scripts/travis-tool.sh
  - chmod 755 ./travis-tool.sh
  - ./travis-tool.sh bootstrap
  - ./travis-tool.sh r_binary_install XML Rcpp knitr brew RUnit inline highlight formatR highr markdown rgl
  - ./travis-tool.sh install_github rstudio/rmarkdown
install:
  - ./travis-tool.sh github_package jimhester/covr
  - ./travis-tool.sh install_deps
  # Install testthat after running install_deps, otherwise devtools itself might be installed from CRAN or c2d4u
  - ./travis-tool.sh install_github hadley/testthat
notifications:
  email:
    on_success: change
    on_failure: change
env:
  - global:
    - WARNINGS_ARE_ERRORS=1
    - _R_CHECK_FORCE_SUGGESTS_=0
    - BOOTSTRAP_LATEX=1
=======
r_binary_packages:
  - XML
  - Rcpp
  - knitr

r_github_packages:
  - rstudio/rmarkdown
  - hadley/testthat

bioc_packages:
  - BiocInstaller
>>>>>>> 3c6984ed
<|MERGE_RESOLUTION|>--- conflicted
+++ resolved
@@ -3,33 +3,6 @@
 bioc_required: true
 warnings_are_errors: true
 
-<<<<<<< HEAD
-after_success:
-  - Rscript -e 'library(covr);coveralls()'
-after_failure:
-  - ./travis-tool.sh dump_logs
-
-before_install:
-  - curl -OL http://raw.github.com/craigcitro/r-travis/master/scripts/travis-tool.sh
-  - chmod 755 ./travis-tool.sh
-  - ./travis-tool.sh bootstrap
-  - ./travis-tool.sh r_binary_install XML Rcpp knitr brew RUnit inline highlight formatR highr markdown rgl
-  - ./travis-tool.sh install_github rstudio/rmarkdown
-install:
-  - ./travis-tool.sh github_package jimhester/covr
-  - ./travis-tool.sh install_deps
-  # Install testthat after running install_deps, otherwise devtools itself might be installed from CRAN or c2d4u
-  - ./travis-tool.sh install_github hadley/testthat
-notifications:
-  email:
-    on_success: change
-    on_failure: change
-env:
-  - global:
-    - WARNINGS_ARE_ERRORS=1
-    - _R_CHECK_FORCE_SUGGESTS_=0
-    - BOOTSTRAP_LATEX=1
-=======
 r_binary_packages:
   - XML
   - Rcpp
@@ -38,7 +11,10 @@
 r_github_packages:
   - rstudio/rmarkdown
   - hadley/testthat
+  - jimhester/covr
 
 bioc_packages:
   - BiocInstaller
->>>>>>> 3c6984ed
+
+after_success:
+  - Rscript -e 'library(covr);coveralls()'