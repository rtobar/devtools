--- conflicted
+++ resolved
@@ -1,12 +1,10 @@
-<<<<<<< HEAD
 * `test` function takes `filter` argument which allows you to restrict which
   tests are to be run
-=======
+
 devtools 0.5.1
 --------------
 
 * Fix error in that was causing R commands to fail on windows.
->>>>>>> 2b15628d
 
 devtools 0.5
 --------------
