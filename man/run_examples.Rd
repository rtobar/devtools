--- conflicted
+++ resolved
@@ -36,11 +36,4 @@
 restart the whole process.  This function makes it a little easier by
 making it possible to run all examples from an R function.
 }
-<<<<<<< HEAD
-\seealso{
-Other example functions: \code{\link{dev_example}}
-}
-\keyword{programming}
-=======
-\keyword{programming}
->>>>>>> 4b8080a3
+\keyword{programming}