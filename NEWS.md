--- conflicted
+++ resolved
@@ -1,6 +1,5 @@
 # devtools 1.7.1.9000
 
-<<<<<<< HEAD
 * New `dr_devtools()` runs some common diagnostics. It is run automatically
   by `release()` to ensure that you have the latest version of devtools and R
   before submitting to CRAN (#592).
@@ -36,10 +35,9 @@
 * `lint()` gains a `cache` argument (@jimhester, #708).
 * `test()` gains an `...` argument so that additional arguments can be passed
   to `testthat::test_dir` (@jimhester, #747)
-=======
+
 * warn users of `install_github()` if repository contains submodules
   that install may not function as expected (@ashander, #751).
->>>>>>> 07cfad53
 
 * export functions `RCMD()` and `system_check()` so they can be used by other 
   packages. (@jimhester, #699).
