<<<<<<< HEAD
# devtools 1.5.0.99

## The release process

* `release()` uses new CRAN submission process, as implemented by 
  `submit_cran()` (#430).
=======
* `httr` 0.3 required (@krlmlr, #466).

* `install_github()` uses GitHub API to download archive file (@krlmlr, #466).
>>>>>>> 8767975c

* You can add arbitrary extra questions to `release()` by defining a function 
  `release_questions()` in your package. Your `release_questions()` should 
  return a character vector of questions to ask (#451). 

## Tool templates and `create()`

* `create()` no longer generates `man/` directory - roxygen2 now does
  this automatically.

* New `use_rcpp()` sets up a package to use Rcpp.

* New `use_knitr()` sets up a package to use knitr for vignettes.

* Wrote own version of `write.dcf()` that doesn't butcher whitespace and 
  fieldnames.

* renamed `add_rstudio_project()` to `use_rstudio()`,
  `add_travis()` to `use_travis()` and 
  `add_test_infrastructure()` to `use_testthat()` (old functions aliased to new)

* `create()` now makes a dummy namespace so that you can build & reload
  without running `document()` first.

## Other minor improvements and bug fixes

* `help()`, `?`, and `system.file()` are now made available when a pacakge is
  loaded with `load_all()`, even if the devtools package isn't attached.

* `dependencies = TRUE` is not forced anymore in `install_github()` (regression
  in 1.5) (@krlmlr, #462).

* `loaded_packages()` now returns package name and path it was loaded from. 
  (#486)

* `rstudioapi` package moved from suggests to imports, since it's always 
  needed (it's job is to figure out if rstudio is available, #458)

# devtools 1.5

Four new functions make it easier to add useful infrastructure to packages:

* `add_test_infrastructure()` will create test infrastructure for a new package.
  It is called automatically from `test()` if no test directories are
  found, the session is interactive and you agree.

* `add_rstudio_project()` adds an Rstudio project file to your package.
  `create()` gains an `rstudio` argument which will automatically create
  an Rstudio project in the package directory. It defaults to `TRUE`:
  if you don't use Rstudio, just delete the file.

* `add_travis()` adds a basic travis template to your package. `.travis.yml`
  is automatically added to `.Rbuildignore` to avoid including it in the built
  package.

* `add_build_ignore()` makes it easy to add files to `.Rbuildignore`,
  correctly escaping special characters

Two dependencies were incremented:

* devtools requires at least R version 3.0.2.

* `document()` requires at least roxygen2 version 3.0.0.

## Minor improvements

* `build_win()` now builds R-release and R-devel by default (@krlmlr, #438).
  It also gains parameter `args`, which is passed on to `build()`
  (@krlmlr, #421).

* `check_doc()` now runs `document()` automatically.

* `install()` gains `thread` argument which allows you to install multiple
  packages in parallel (@mllg, #401). `threads` argument to `check_cran()`
  now defaults to `getOption("Ncpus")`

* `install_deps(deps = T)` no longer installs all dependencies of
  dependencies (#369).

* `install_github()` now prefers personal access tokens supplied to
  `auth_token` rather than passwords (#418, @jeroenooms).

* `install_github()` now defaults to `dependencies = TRUE` so you definitely
  get all the packages you need to build from source.

* devtools supplies its own version of `system.file()` so that when the function
  is called from the R console, it will have special behavior for packages
  loaded with devtools.

* devtools supplies its own version of `help` and `?`, which will search
  devtools-loaded packages as well as normally-loaded packages.

## Bug fixes

* `check_devtools()` no longer called by `check()` because the relevant
  functionality is now included in `R CMD CHECK` and it was causing
  false positives (#446).

* `install_deps(TRUE)` now includes packages listed in `VignetteBuilder` (#396)

* `build()` no longer checks for `pdflatex` when building vignettes, as
  many modern vignettes don't need it (#398). It also uses
  `--no-build-vignettes` for >3.0.0 compatibility (#391).

* `release()` does a better job of opening your email client if you're inside
  of Rstudio (#433).

* `check()` now correctly reports the location of the `R CMD
  check` output when called with a custom `check_dir`. (Thanks to @brentonk)

* `check_cran()` records check times for each package tested.

* Improved default `DESCRIPTION` file created by `create_description()`.
  (Thanks to @ncarchedi, #428)

* Fixed bug in `install_github()` that prevented installing a pull request by
  supplying `repo = "username/repo#pull"`. (#388)

* explicitly specify user agent when querying user name and ref for pull request
  in `install_github`. (Thanks to Kirill Müller, #405)

* `install_github()` now removes blank lines found in a package `DESCRIPTION`
  file, protecting users from the vague `error: contains a blank line` error.
  (#394)

* `with_options()` now works, instead of throwing an error (Thanks to
  @krlmlr, #434)

# devtools 1.4.1

* Fixed bug in `wd()` when `path` was ommitted. (#374)

* Fixed bug in `dev_help()` that prevented it from working when not using
  Rstudio.

* `source_gist()` respects new github policy by sending user agent
  (hadley/devtools)

* `install_github()` now takes repo names of the form
  `[username/]repo[/subdir][@ref|#pull]` -
  this is now the recommended form to specify username, subdir, ref and/or
  pull for install_github. (Thanks to Kirill Müller, #376)

# devtools 1.4

## Installation improvements

* `install()` now respects the global option `keep.source.pkgs`.

* `install()` gains a `build_vignettes` which defaults to TRUE, and ensures
  that vignettes are built even when doing a local install. It does this
  by forcing `local = FALSE` if the package has vignettes, so `R CMD build`
  can follow the usual process. (#344)

* `install_github()` now takes repo names of the form `username/repo` -
  this is now the recommended form for install_github if your username is
  not hadley ;)

* `install_github()` now adds details on the source of the installed package
  (e.g. repository, SHA1, etc.) to the package DESCRIPTION file. (Thanks to JJ
  Allaire)

* Adjusted `install_version()` to new meta data structure on CRAN.
  (Thanks to Kornelius Rohmeyer)

* Fixed bug so that `install_version()` works with version numbers that
  contain hyphens. (Thanks to Kornelius Rohmeyer)

* `install_deps()` is now exported, making it easier to install the dependencies
  of a package.

## Other minor improvements

* `build(binary = TRUE)` now no longer installs the package as a side-effect.
  (#335)

* `build_github_devtools()` is a new function which makes it easy for Windows
  users to upgrade to the development version of devtools.

* `create_description()` does a better job of combining defaults and user
  specified options. (#332)

* `install()` also installs the dependencies that do not have the required
  versions; besides, the argument `dependencies` now works like
  `install.packages()` (in previous versions, it was essentially
  `c("Depends", "Imports", "LinkingTo")`) (thanks, Yihui Xie, #355)

* `check()` and `check_cran()` gain new `check_dir` argument to control where
  checking takes place (#337)

* `check_devtools()` no longer incorrectly complains about a `vignettes/`
  directory

* Decompression of zip files now respects `getOption("unzip")` (#326)

* `dev_help` will now use the Rstudio help pane, if you're using a recent
  version of Rstudio (#322)

* Release is now a little bit smarter: if it's a new package, it'll ask you
  to read and agree to the CRAN policies; it will only ask about
  dependencies if it has any.

* `source_url()` (and `source_gist()`) accept SHA1 prefixes.

* `source_gist()` uses the github api to reliably locate the raw gist.
  Additionally it now only attempts to source files with `.R` or `.r`
  extensions, and gains a `quiet` argument. (#348)

* Safer installation of source packages, which were previously extracted
  directly into the temp directory; this could be a problem if directory
  names collide. Instead, source packages are now extracted into unique
  subdirectories.


# devtools 1.3

## Changes to best practices

* The documentation for many devtools functions has been considerably expanded,
  aiming to give the novice package developer more hints about what they should
  be doing and why.

* `load_all()` now defaults to `reset = TRUE` so that changes to the NAMESPACE
  etc are incorporated. This makes it slightly slower (but hopefully not
  noticeably so), and generally more accurate, and a better simulation of
  the install + restart + reload cycle.

* `test()` now looks in both `inst/test` and `tests/testthat` for unit tests.
  It is recommended to use `tests/testthat` because it allows users to
  choose whether or not to install test. If you move your tests from
  `inst/tests` to `tests/testthat`, you'll also need to change
  `tests/test-all.R` to run `test_check()` instead of `test_package()`.
  This change requires testthat 0.8 which will be available on CRAN shortly.

* New devtools guarantee: if because of a devtools bug, a CRAN maintainer yells
  at you, I'll send you a hand-written apology note. Just forward me the email
  and your address.

## New features

* New `install_local()` function for installing local package files
 (as zip, tar, tgz, etc.) (Suggested by landroni)

* `parse_deps()`, which parses R's package dependency strings, is now exported.

* All package and user events (e.g. load, unload, attach and detach) are now
  called in the correct place.

## Minor improvements and bug fixes

* `build()` gains `args` parameter allowing you to add additional arbitrary
  arguments, and `check()` gains similar `build_args` parameter.

* `install_git` gains `git_arg` parameter allowing you to add arbitrary
  additional arguments.

* Files are now loaded in a way that preserves srcreferences - this means
  that you will get much better locations on error messages, which should
  considerably aid debugging.

* Fixed bug in `build_vignettes()` which prevented files in `inst/doc` from
  being updated

* `as.package()` no longer uses the full path, which should make for nicer
  error messages.

* More flexibility when installing package dependencies with the
 `dependencies` argument to `install_*()` (thanks to Martin Studer)

* The deprecated `show_rd()` function has now been removed.

* `install_bitbucket()` gains `auth_user` and `password` params so that you can
  install from private repos (thanks to Brian Bolt)

* Better git detection on windows (thanks to Mikhail Titov)

* Fix bug so that `document()` will automatically create `man/` directory

* Default `DESCRIPTION` gains `LazyData: true`

* `create_description()` now checks that the directory is probably a package
  by looking for `R/`, `data/` or `src/` directories

* Rolled back required R version from 3.0 to 2.15.

* Add missing import for `digest()`

* Bump max compatible version of R with RTools 3.0, and add details for
  RTools 3.1

# devtools 1.2

## Better installation

* `install` gains a `local` option for installing the package from the local
  package directory, rather than from a built tar.gz.  This is now used by
  default for all package installations. If you want to guarantee a clean
  build, run `local = FALSE`

* `install` now uses option `devtools.install.args` for default installation
  arguments. This allows you to set any useful defaults (e.g. `--no-multiarch`)
  in your Rprofile.

* `install_git` gains `branch` argument to specify branch or tag (Fixes #255)

## Clean sessions

* `run_examples` and `test` gain a `fresh` argument which forces them to run
  in a fresh R session. This completely insulates the examples/tests from your
  current session but means that interactive code (like `browser()`) won't work.(Fixes #258)

* New functions `eval_clean` and `evalq_clean` make it easy to evaluate code
  in a clean R session.

* `clean_source` loses the `vanilla` argument (which did not work) and gains
  a `quiet` argument

## New features

* `source_url` and `source_gist` now allow you to specify a sha, so you can
  make sure that files you source from the internet don't change without you
  knowing about it. (Fixes #259)

* `build_vignettes` builds using `buildVignette()` and movies/copies outputs
  using the same algorithm as `R CMD build`. This means that
  `build_vignettes()` now exactly mimics R's regular behaviour, including
  building non-Sweave vignettes (#277), building in the correct directory
  (#231), using make files (if present), and copying over extra files.

* devtools now sets best practice compiler flags: from `check()`,
  `-Wall -pedantic` and from `load_all()`, `-Wall -pedantic -g -O0 -UNDEBUG`.
  These are prefixed to existing environment variables so that you can override
  them if desired. (Fixes #257)

* If there's no `DESCRIPTION` file present, `load_all()` will automatically
  create one using `create_description()`.  You can set options in your
  `.Rprofile` to control what it contains: see `package?devtools` for more
  details.

## Minor improvements

* `check()` now also sets environment variable
  `_R_CHECK_CODE_DATA_INTO_GLOBALENV_` to TRUE (to match current `--as-cran`
  behaviour) (Fixes #256)

* Improved default email sent by `release()`, eliminating `create.post()`
  boilerplate

* `revdep` includes LinkingTo by default.

* Fixed regular expression problem that caused RTools `3.0.*` to fail to be
  found on Windows.

* `load_data()` got an overhaul and now respects `LazyData` and correctly
  exports datasets by default (Fixes #242)

* `with_envvar` gains the option to either replace, prefix or suffix existing
  environmental variables. The default is to replace, which was the previous
  behaviour.

* `check_cran` includes `sessionInfo()` in the summary output (Fixes #273)

* `create()` gains a `check` argument which defaults to FALSE.

* `with_env` will be deprecated in 1.2 and removed in 1.3

* When `load_all()` calls `.onAttach()` and `.onLoad()`, it now passes the
  lib path to those functions.

# devtools 1.1

* `source_gist()` has been updated to accept new gist URLs with username.
  (Fixes #247)

* `test()` and `document()` now set environment variables, including NOT_CRAN.

* Test packages have been renamed to avoid conflicts with existing packages on
  CRAN. This bug prevented devtools 1.0 from passing check on CRAN for some
  platforms.

* Catch additional case in `find_rtools()`: previously installed, but directory
  empty/deleted (Fixes #241)

# devtools 1.0

## Improvements to package loading

* Rcpp attributes are now automatically compiled during build.

* Packages listed in depends are `require()`d (Fixes #161, #178, #192)

* `load_all` inserts a special version of `system.file` into the package's
  imports environment. This tries to simulate the behavior of
  `base::system.file` but gives modified results because the directory structure
  of installed packages and uninstalled source packages is different.
  (Fixes #179). In other words, `system.file` should now just work even if the
  package is loaded with devtools.

* Source files are only recompiled if they've changed since the last run, and
  the recompile will be clean (`--preclean`) if any exported header files have
  changed. (Closes #224)

* The compilation process now performs a mock install instead of using
  `R CMD SHLIB`. This means that `Makevars` and makefiles will now be respected
  and generally there should be fewer mismatches between `load_all` and
  the regular install and reload process.

* S4 classes are correctly loaded and unloaded.

## Windows

* Rtools detection on windows has been substantially overhauled and should both
  be more reliable, and when it fails give more information about what is wrong
  with your install.

* If you don't have rtools installed, devtools now automatically sets the TAR
  environment variable to internal so you can still build packages.

## Minor features

* `check_cran` now downloads packages from cran.rstudio.com.

* `check()` now makes the CRAN version check optional, and off by default. The
  `release()` function still checks the version number against CRAN.

* In `check()`, it is optional to require suggested packages, using the
  `force_suggests` option.

* When `check()` is called, the new default behavior is to not delete existing
  .Rd files from man/. This behavior can be set with the "devtools.cleandoc"
  option.

* `install_bitbucket()` now always uses lowercase repo names. (Thanks to mnel)

* New function `with_lib()`, which runs an expression code with a library path
  prepended to the existing libpaths. It differs slightly from
  `with_libpaths()`, which replaces the existing libpaths.

* New function `install_git()` installs a package directly from a git
  repository. (Thanks to David Coallier)

* If `pdflatex` isn't available, don't try to build vignettes with `install()`
  or `check()`. (Fixes #173)

* `install_github()` now downloads from a new URL, to reflect changes on how
  files are hosted on GitHub.

* `build()` now has a `vignettes` option to turn off rebuilding vignettes.

* `install(quick=TRUE)` now builds the package without rebuilding vignettes.
  (Fixes #167)

* All R commands called from `devtools` now have the environment variable
  `NOT_CRAN` set, so that you can perform tasks when you know your code
  is definitely not running on CRAN. (Closes #227)

* Most devtools functions can a quiet argument that suppresses output. This is
  particularly useful for testing.

## Bug fixes

* Fixed path issue when looking for Rtools on windows when registry entry is not present. (Fixes #201)

* Reloading a package that requires a forced-unload of the namespace now works.

* When reloading a package that another loaded package depends on, if there
  was an error loading the code, devtools would print out something about an
  error in `unloadNamespace`, which was confusing. It now gives more useful
  errors.

* An intermittent error in `clear_topic_index` related to using `rm()` has
  been fixed. (Thanks to Gregory Jefferis)

* `revdep()` now lists "Suggests" packages, in addition to "Depends" and
  "Imports".

* `revdep_check()` now correctly passes the `recursive` argument to `revdep()`.

* The collection of check results at the end of `check_cran()` previously did
  not remove existing results, but now it does.

* When a package is loaded with `load_all()`, it now passes the name of the
  package to the `.onLoad()` function. (Thanks to Andrew Redd)

# devtools 0.8.0

## New features

* `create` function makes it easier to create a package skeleton using
  devtools standards.

* `install_github()` can now install from a pull request -- it installs
  the branch referenced in the pull request.

* `install_github` now accepts `auth_user` and `password` arguments if you
  want to install a package in a private github repo. You only need to specify
  `auth_user` if it's not your package (i.e. it's not your `username`)
  (Fixes #116)

* new `dev_help` function replaces `show_rd` and makes it easy to get help on
  any topic in a development package (i.e. a package loaded with `load_all`)
  (Fixes #110)

* `dev_example` runs the examples for one in-development package. (Fixes #108)

* `build_vignettes` now looks in modern location for vignettes (`vignettes/`)
   and warn if vignettes found in old location (`inst/doc`).  Building now
   occurs in a temporary directory (to avoid polluting the package with
   build artefacts) and only final pdf files are copied over.

* new `clean_vignettes` function to remove pdfs in `inst/doc` that were built
  from vignettes in `vignettes/`

* `load_all` does a much much better job at simulating package loading (see
  LOADING section). It also compiles and loads C/C++/Fortran code.

* `unload()` is now an exported function, which unloads a package, trying
  harder than just `detach`. It now also unloads DLLs. (Winston Chang.
  Fixes #119)

* `run_examples` now has parameters `show`, `test`, `run` to control which of
  `\dontrun{}`, `\dontshow{}`, `\donttest{}` and `\testonly{}` are commented
  out. The `strict` parameter has been removed since it is no longer necessary
  because `load_all` can respect namespaces. (Fixes #118)

* `build()`, `check()`, `install()` etc now run R in `--vanilla` mode which
  prevents it from reading any of your site or personal configuration files.
  This should prevent inconsistencies between the environment in which the
  package is run between your computer and other computers (e.g. the CRAN
  server) (Fixes #145)

* All system R command now print the full command used to make it easier to
  understand what's going on.

## Package paths

* `as.package` no longer uses `~/.Rpackages`.

* `as.package` provides more informative error messages when path does not
  exist, isn't a directory, or doesn't contain a `DESCRIPTION` file.

* New function `inst()` takes the name of a package and returns the installed
  path of that package. (Winston Chang. Fixes #130). This makes it possible to
  use `devtools` functions (e.g. `unload`) with regular installed packages,
  not just in-development source packages.

* New function `devtest()` returns paths to an internal testing packages
  in devtools.

## Loading

* Development packages are now loaded into a namespace environment,
  <namespace:xxxx>, and then the objects namespace are copied to the
  package environment, <package:xxxx>. This more accurately simulates
  how packages are normally loaded. However, all of the objects (not
  just the exported ones) are still copied to the package environment.
  (Winston Chang. Fixes #3, #60, and #125)

* Packages listed in Imports and Depends are now loaded into an imports
  environment, with name attribute "imports:xxxx", which is the parent
  of the namespace environment. The imports environment is in turn a
  child of the <namespace:base> environment, which is a child of the
  global environment. This more accurately simulates how packages are
  normally loaded.  These packages previously were loaded and attached.
  (Winston Chang. Fixes #85)

* The NAMESPACE file is now used for loading imports, instead of the
  DESCRIPTION file. Previously, `load_all` loaded all objects from the
  packages listed in DESCRIPTION. Now it loads packages (and, when
  when 'importfrom' is used, specific objects from packages) listed in
  NAMESPACE. This more closely simulates normal package loading. It
  still checks version numbers of packages listed in DESCRIPTION.
  (Winston Chang)

* `load_all` can now be used to properly reload devtools. It does this
  by creating a copy of the devtools namespace environment, and calling
  `load_all` from that environment. (Winston Chang)

* The `.onLoad` and `.onAttach` functions for a development package are
  now both called when loading a package for the first time, or with
  `reset=TRUE`, and the order more correctly simulates normal package
  loading (create the namespace, call `.onLoad`, copy objects to the
  package environment, and then call `.onAttach`). (Winston Chang)

* `load_all` will now throw a warning if a dependency package does not
  satisfy the version requirement listed in DESCRIPTION. (Winston Chang.
  Fixes #109)

* The package environment now has a 'path' attribute, similar to a
  package loaded the normal way. (Winston Chang)

* `load_all` now has an option `export_all`. When set to TRUE, only the
  objects listed as exports in NAMESPACE are exported. (Winston Chang)

* `load_all` now compiles C files in the /src directory. (Winston Chang)

* New functions `compile_dll()` and `clean_dll()`, which compile C/C++/
  Fortan source code, and clean up the compiled objects, respectively.
  (Winston Chang. Fixes #131)

## Bug fixes

* `load_code` now properly skips missing files. (Winston Chang)

* Add `--no-resave-data` to default build command.

* The subject line of the email created by `release` is now "CRAN submission
  [package] [version]", per CRAN repository policy.

* `install_bitbucket` properly installs zip files of projects stored
  in Mercurial repositories. (Winston Chang. Fixes #148)

* `build` now builds vignettes because `install` does not. (Fixes #155)

## Introspection

* New function `loaded_packages()`, which returns the names of packages
  that are loaded and attached.

* Packages loaded with `load_all` now store devtools metadata in their
  namespace environment, in a variable called `.__DEVTOOLS__`. This can
  be accessed with the `dev_meta` function. (Winston Chang. Fixes #128)

* `dev_mode` now stores the path it uses in option `dev_path`. That makes it
  easy for other applications to detect when it is on and to act accordingly.

* New function `parse_ns_file()`, which parses a NAMESPACE file for a
  package.

* New function `parenvs()`, which parents the parent environments
  of an object. (Winston Chang)

# devtools 0.7.1

* bump dependency to R 2.15

* `load_code` now also looks for files ending in `.q` - this is not
  recommended, but is needed for some older packages

# devtools 0.7

## Installation

* `install_bitbucket` installs R packages on bitbucket.

* `install` now uses `--with-keep.source` to make debugging a little easier.

* All remote install functions give better error messages in the case of http
  errors (Fixes #82).

* `install` has new quick option to make package installation faster, by
  sacrificing documentation, demos and multi-architecture binaries.
  (Fixes #77)

* `install_url`, `install_github` and `install_gitorious` gain a subdir
  argument which makes it possible to install packages that are contained
  within a sub-directory of a repository or compressed file. (Fixes #64)

## Checking

* `with_debug` function temporarily sets env vars so that compilation is
  performed with the appropriate debugging flags set. Contributed by Andrew
  Redd.

* `revdep`, `revdep_maintainers` and `revdep_check` for calculating reverse
  dependencies, finding their maintainers and running `R CMD check`.
  (Fixes #78)

* `check_cran` has received a massive overhaul: it now checks multiple
  packages, installs dependencies (in user specified library), and parse check
  output to extract errors and warnings

* `check` uses new `--as-cran` option to make checking as close to CRAN as
  possible (fixes #68)

## Other new features

* devtools now uses options `devtools.path` to set the default path to use
  with devmode, and `github.user` to set the default user when installing
  packages from github.

* if no package supplied, and no package has been worked with previously, all
  functions now will try the working directory. (Fixes #87)

* on windows, devtools now looks in the registry to find where Rtools is
  installed, and does a better a job of locating gcc. (Contributed by Andrew
  Redd)

* `show_rd` passes `...` on to `Rd2txt` - this is useful if you're checking
  how build time `\Sexpr`s are generated.

* A suite of `with` functions that allow you to temporarily alter the
  environment in which code is run: `in_dir`, `with_collate`, `with_locale`,
  `with_options`, `with_path`, ... (Fixes #89)

* `release` ask more questions and randomises correct answers so you really
  need to read them (Fixes #79)

* `source_gist` now accepts default url such as "https://gist.github.com/nnn"

* New system path manipulation functions, `get_path`, `set_path`, `add_path`
  and `on_path`, contributed by Andrew Redd.

* If you're on windows, `devtools` now suppresses the unimportant warning from
  CYGWIN about the dos style file paths

## Bug fixes

* `decompress` now uses target directory as defined in the function call
  when expanding a compressed file. (Fixes #84)

* `document` is always run in a C locale so that `NAMESPACE` sort order is
  consistent across platforms.

* `install` now quotes `libpath` and build path so paths with embedded spaces
  work (Fixes #73 and #76)

* `load_data` now also loads `.RData` files (Fixes #81)

* `install` now has `args` argument to pass additional command line arguments
  on to `R CMD install` (replaces `...` which didn't actually do anything).
  (Fixes #69)

* `load_code` does a better job of reconciling files in DESCRIPTION collate
  with files that actually exist in the R directory. (Fixes #14)

# devtools 0.6

## New features

* `test` function takes `filter` argument which allows you to restrict which
  tests are to be run

* `check` runs with example timings, as is done on CRAN. Run with new param
  `cleanup = F` to access the timings.

* `missing_s3` function to help figure out if you've forgotten to export any
  s3 methods

* `check_cran` downloads and checks a CRAN package - this is useful to run as
  part of the testing process of your package if you want to check the
  dependencies of your package

* `strict` mode for `run_examples` which runs each example in a clean
  environment. This is much slower than the default (running in the current
  environment), but ensures that each example works standalone.

* `dev_mode` now updates prompt to indicate that it's active (Thanks to Kohske
  Takahashi)

* new `source_url` function for sourcing script on a remote server via
  protocols other than http (e.g. https or ftp). (Thanks to Kohske Takahashi)

* new `source_gist` function to source R code stored in a github gist. (Thanks
  to Kohske Takahashi)

* `load_all` now also loads all package dependencies (including suggestions) -
  this works around some bugs in the way that devtools attaches the
  development environment into the search path in a way that fails to recreate
  what happens normally during package loading.

## Installation

* remote installation will ensure the configure file is executable.

* all external package installation functions are vectorised so you can
  install multiple packages at time

* new `install_gitorious` function install packages in gitorious repos.

* new `install_url` function for installing package from an arbitrary url

* include `install_version` function from Jeremy Stephens for installing a
  specific version of a CRAN package from the archive.

## Better windows behaviour

* better check for OS type (thanks to Brian Ripley)

* better default paths for 64-bit R on windows (Fixes #35)

* check to see if Rtools is already available before trying to mess with the
  paths. (Fixes #55)

## Bug fixes

* if an error occurs when calling loading R files, the cache will be
  automatically cleared so that all files are loaded again next time you try
  (Fixes #55)

* functions that run R now do so with `R_LIBS` set to the current
  `.libPaths()` - this will ensure that checking uses the development library
  if you are in development mode. `R_ENVIRON_USER` is set to an empty file to
  avoid your existing settings overriding this.

* `load_data` (called by `load_all`) will also load data defined in R files in
  the data directory. (Fixes #45)

* `dev_mode` performs some basic tests to make sure you're not setting your
  development library to a directory that's not already an R library.
  (Fixes #25)

# devtools 0.5.1

* Fix error in that was causing R commands to fail on windows.

# devtools 0.5

## New functions

* new `show_rd` function that will show the development version of a help
  file.

## Improvements and bug fixes

* external R commands always run in locale `C`, because that's what the CRAN
  severs do.

* `clean_source` sources an R script into a fresh R environment, ensuring that
  it can run independently of your current working environment. Optionally
  (`vanilla = T`), it will source in a vanilla R environment which ignores all
  local environment settings.

* On windows, `devtools` will also add the path to `mingw` on startup. (Thanks
  to pointer from Dave Lovell)

# devtools 0.4

## New functions

* new `wd` function to change the working directory to a package subdirectory.

* `check_doc` now checks package documentation as a whole, in the same way
  that `R CMD check` does, rather than low-level syntax checking, which is
  done by `roxygen2. DESCRIPTION checking has been moved into `load_all`.
  `check_rd` has been removed.

* `build` is now exported, and defaults to building in the package's parent
  directory. It also gains a new `binary` parameter controls whether a binary
  or a source version (with no vignettes or manuals) is built. Confusingly,
  binary packages are built with `R CMD INSTALL`.

* `build_win` sends your package to the R windows builder, allowing you to
  make a binary version of your package for windows users if you're using
  linux or a max (if you're using windows already, use `build(binary = T)`)

## Improvements and bug fixes

* if using `.Rpackages` config file, default function is used last, not first.

* on Windows, `devtools` now checks for the presence of `Rtools` on startup,
  and will automatically add it to the path if needed.

* `document` uses `roxygen2` instead of `roxygen`. It now loads package
  dependency so that they're available when roxygen executes the package
  source code.

* `document` has new parameter `clean` which clears all roxygen caches and
  removes all existing man files. `check` now runs `document` in this mode.

* `dev_mode` will create directories recursively, and complain if it can't
  create them.  It should also work better on windows.

* `install_github` now allows you to specify which branch to download, and
  automatically reloads package if needed.

* `reload` now will only reload if the package is already loaded.

* `release` gains `check` parameter that allows you to skip package check (if
  you've just done it.)

* `test` automatically reloads code so you never run tests on old code

# devtools 0.3

* new `bash()` function that starts bash shell in package directory. Useful if
  you want to use git etc.

* removed inelegant `update_src()` since now superseded by `bash()`

* fix bug in ftp upload that was adding extraneous space

* `build` function builds package in specified directory. `install`, `check`
  and `release` now all use this function.

* `build`, `install`, `check` and `release` better about cleaning up after
  themselves - always try to both work in session temporary directory and
  delete any files/directories that they create

# devtools 0.2

* `install_github` now uses `RCurl` instead of external `wget` to retrieve
  package. This should make it more robust wrt external dependencies.

* `load_all` will skip missing files with a warning (thanks to suggestion from Jeff Laake)

* `check` automatically deletes `.Rcheck` directory on successful completion

* Quote the path to R so it works even if there are spaces in the path.

# devtools 0.1

* Check for presence of `DESCRIPTION` when loading packages to avoid false
  positives

* `install` now works correctly with `devel_mode` to install packages in your
  development library

* `release` prints news so you can more easily check it

* All `R CMD xxx` functions now use the current R, not the first R found on
  the system path.<|MERGE_RESOLUTION|>--- conflicted
+++ resolved
@@ -1,15 +1,12 @@
-<<<<<<< HEAD
 # devtools 1.5.0.99
 
 ## The release process
 
 * `release()` uses new CRAN submission process, as implemented by 
   `submit_cran()` (#430).
-=======
 * `httr` 0.3 required (@krlmlr, #466).
 
 * `install_github()` uses GitHub API to download archive file (@krlmlr, #466).
->>>>>>> 8767975c
 
 * You can add arbitrary extra questions to `release()` by defining a function 
   `release_questions()` in your package. Your `release_questions()` should 
