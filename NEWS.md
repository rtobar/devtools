# devtools 1.X

<<<<<<< HEAD
* `release()` no longer asks if you've read the CRAN policies since the 
  CRAN submission process now asks the same question (#692).
=======
* `check_coverage()` to check the test coverage of a package. (@jimhester,
  #695)
* `lint()` runs `lintr::lint_package()` to check style consistency and errors
in a package. (@jimhester, #694)
>>>>>>> 6094efea

* Fixed scoping issues with `unzip()`.

* `revdep_check()` is now quieter, because it's accompanied by two other
  functions for capturing the results, `revdep_check_save_logs()` and 
  `revdep_check_summary()`. You can specify a standard libpath to use
  when checking with `options("devtools.revdep.libpath")`. `use_revdep()`
  sets up a standard directory structure for you.
  
* `use_cran_comments()` creates a `cran-comments.md` template for you
  to help with CRAN submissions (#661)

* `with_debug()` and `compiler_flags()` set `CFLAGS` etc instead of 
  `PKG_CFLAGS`. `PKG_*` are for packages to use, the raw values are for users
  to set. (According to http://cran.rstudio.com/doc/manuals/r-devel/R-exts.html#Using-Makevars)

* `use_travis()` now sets an environment variable so that any WARNING will
  also cause the build to fail (#570).

* `create()` now checks that the directory name is a valid package name (#610).

* New function `setup()` that works like `create()` but assumes an
  existing, not necessarily empty, directory (#627, @krlmlr).

* `create_description()` checks validity of package name.

* `release(check = TRUE)` now runs some additional custom checks. These include:
  
  * Checking that you don't depend on a development version of a package.
  
  * Checking that the version number has exactly three components (#633).

* `release()` now builds packages without the `--no-manual` switch, both for
  checking and for actually building the release package (#603, @krlmlr).

  * `build()` gains an additional argument `manual`, defaults to `FALSE`.

  * `check()` gains an ellipsis `...` which is passed unmodified to `build()`.

* Removed deprecated `doc_clean` argument to `check()`.

* Initial package version in `create()` is now `0.0.0.9000` (#632).

* `revdep_maintainers()` returns output in a way that's easier to 
  copy and paste into an email (#634).

* Improved documentation for `revdep_check()` (#635)

* `use_git_hook()` allows you to easily add a git hook to a package.

* `use_readme_rmd()` makes it easier to generate a `README.md` from 
  `README.Rmd`.

# devtools 1.6.1

* Don't set non-portable compiler flags on Solaris.

* The file `template.Rproj` is now correctly installed and the function
  `use_rstudio` works as it should. (#595, @hmalmedal)

* The function `use_rcpp` will now create the file `src/.gitignore` with the
  correct wildcards. (@hmalmedal)

* The functions `test`, `document`, `load_all`, `build`, `check` and any
  function that applies to some package directory will work from subdirectories
  of a package (like the "R" or "inst/tests" directories). (#616, @robertzk)

# devtools 1.6

## Tool templates and `create()`

* `create()` no longer generates `man/` directory - roxygen2 now does
  this automatically. It also no longer generates an package-level doc
  template. If you want this, use `use_package_doc()`. It also makes a dummy 
  namespace so that you can build & reload without running `document()` first.

* New `use_data()` makes it easy to include data in a package, either 
  in `data/` (for exported datasets) or in `R/sysdata.rda` (for internal
  data). (#542)
  
* New `use_data_raw()` creates `data-raw/` directory for reproducible
  generation of `data/` files (#541).

* New `use_package()` allows you to set dependencies (#559). 

* New `use_package_doc()` sets up an Roxygen template for package-level
  docs.

* New `use_rcpp()` sets up a package to use Rcpp.
  
* `use_travis()` now figures out your github username and repo so it can 
  construct the markdown for the build image. (#546)

* New `use_vignette()` creates a draft vignette using Rmarkdown (#572).

* renamed `add_rstudio_project()` to `use_rstudio()`, `add_travis()` to 
  `use_travis()`, `add_build_ignore()` to `use_build_ignore()`, and 
  `add_test_infrastructure()` to `use_testthat()` (old functions are 
  aliased to new)

## The release process

* You can add arbitrary extra questions to `release()` by defining a function 
  `release_questions()` in your package. Your `release_questions()` should 
  return a character vector of questions to ask (#451). 

* `release()` uses new CRAN submission process, as implemented by 
  `submit_cran()` (#430).

## Package installation

* All `install_*` now use the same code and store much useful metadata.
  Currently only `session_info()` takes advantage of this information,
  but it will allow the development of future tools like generic update
  functions.
  
* Vignettes are no longer installed by default because they potentally require 
  all suggested packages to also be installed. Use `build_vignettes = TRUE` to 
  force building and to install all suggested packages (#573).
  
* `install_bitbucket()` has been bought into alignment with `install_github()`:
  this means you can now specify repos with the compact `username/repo@ref`
  syntax. The `username` is now deprecated. 
    
* `install_git()` has been simplified and many of the arguments have changed 
  names for consistency with metadata for other package installs.

* `install_github()` has been considerably improved:

    * `username` is deprecated - please include the user in the repo name: 
      `rstudio/shiny`, `hadley/devtools` etc. 
      
    * `dependencies = TRUE` is no longer forced (regression in 1.5) 
       (@krlmlr, #462).
      
    * Deprecated parameters `auth_user`, `branch`, `pull` and `password` have 
      all been removed.
  
    * New `host` argument which allows you to install packages from github 
      enterprise (#410, #506). 
    
    * The GitHub API is used to download archive file (@krlmlr, #466) - this
      makes it less likely to break in the future.
  
    * To download a specified pull request, use `ref = github_pull(...)`
      (@krlmlr, #509). To install the latest release, use `"user/repo@*release"` 
      or `ref = github_release()` (@krlmlr, #350).

* `install_gitorious()` has been bought into alignment with `install_github()`:
  this means you can now specify repos with the compact `username/repo@ref`
  syntax. You must now always supply user (project) name and repo.

* `install_svn()` lets you install an R package from a subversion repository
  (assuming you have subversion installed).
  
* `decompress()` and hence `install_url()` now work when the downloaded
  file decompresses without additional top-level directory (#537).

## Other minor improvements and bug fixes

* If you're using Rstudio, and you you're trying to build a binary package
  without the necessary build tools, Rstudio will prompt to download and
  install the right thing. (#488)

* Commands are no longer run with `LC_ALL=C` - this no longer seems 
  necessary (#507).

* `build(binary = TRUE)` creates an even-more-temporary package library
  avoid conflicts (#557).

* `check_dir()` no longer fails on UNC paths (#522).

* `check_devtools()` also checks for dependencies on development versions
  of packages (#534).

* `load_all()` no longer fails on partial loading of a package containing
  S4 or RC classes (#577).

* On windows, `find_rtools()` is now run on package load, not package
  attach.

* `help()`, `?`, and `system.file()` are now made available when a package is
  loaded with `load_all()`, even if the devtools package isn't attached.

* `httr` 0.3 required (@krlmlr, #466).

* `load_all()` no longer gives an error when objects listed as exports are
  missing.
  
* Shim added for `library.dynam.unload()`.

* `loaded_packages()` now returns package name and path it was loaded from. 
  (#486)

* The `parenvs()` function has been removed from devtools, because is now in the
  pryr package.

* `missing_s3()` uses a better heuristic for determining if a function
  is a S3 method (#393).

* New `session_info()` provides useful information about your R session.
  It's a little more focussed than `sessionInfo()` and includes where
  packages where installed from (#526).

* `rstudioapi` package moved from suggests to imports, since it's always 
  needed (it's job is to figure out if rstudio is available, #458)

* Implemented own version `utils::unzip()` that throws error if command
  fails and doesn't print unneeded messages on non-Windows platforms (#540).

* Wrote own version of `write.dcf()` that doesn't butcher whitespace and 
  fieldnames.

## Removed functionality

* The `fresh` argument to `test()` has been removed - this is best done by 
  the editor since it can run the tests in a completely clean environment
  by starting a new R session.

# devtools 1.5

Four new functions make it easier to add useful infrastructure to packages:

* `add_test_infrastructure()` will create test infrastructure for a new package.
  It is called automatically from `test()` if no test directories are
  found, the session is interactive and you agree.

* `add_rstudio_project()` adds an Rstudio project file to your package.
  `create()` gains an `rstudio` argument which will automatically create
  an Rstudio project in the package directory. It defaults to `TRUE`:
  if you don't use Rstudio, just delete the file.

* `add_travis()` adds a basic travis template to your package. `.travis.yml`
  is automatically added to `.Rbuildignore` to avoid including it in the built
  package.

* `add_build_ignore()` makes it easy to add files to `.Rbuildignore`,
  correctly escaping special characters

Two dependencies were incremented:

* devtools requires at least R version 3.0.2.

* `document()` requires at least roxygen2 version 3.0.0.

## Minor improvements

* `build_win()` now builds R-release and R-devel by default (@krlmlr, #438).
  It also gains parameter `args`, which is passed on to `build()`
  (@krlmlr, #421).

* `check_doc()` now runs `document()` automatically.

* `install()` gains `thread` argument which allows you to install multiple
  packages in parallel (@mllg, #401). `threads` argument to `check_cran()`
  now defaults to `getOption("Ncpus")`

* `install_deps(deps = T)` no longer installs all dependencies of
  dependencies (#369).

* `install_github()` now prefers personal access tokens supplied to
  `auth_token` rather than passwords (#418, @jeroenooms).

* `install_github()` now defaults to `dependencies = TRUE` so you definitely
  get all the packages you need to build from source.

* devtools supplies its own version of `system.file()` so that when the function
  is called from the R console, it will have special behavior for packages
  loaded with devtools.

* devtools supplies its own version of `help` and `?`, which will search
  devtools-loaded packages as well as normally-loaded packages.

## Bug fixes

* `check_devtools()` no longer called by `check()` because the relevant
  functionality is now included in `R CMD CHECK` and it was causing
  false positives (#446).

* `install_deps(TRUE)` now includes packages listed in `VignetteBuilder` (#396)

* `build()` no longer checks for `pdflatex` when building vignettes, as
  many modern vignettes don't need it (#398). It also uses
  `--no-build-vignettes` for >3.0.0 compatibility (#391).

* `release()` does a better job of opening your email client if you're inside
  of Rstudio (#433).

* `check()` now correctly reports the location of the `R CMD
  check` output when called with a custom `check_dir`. (Thanks to @brentonk)

* `check_cran()` records check times for each package tested.

* Improved default `DESCRIPTION` file created by `create_description()`.
  (Thanks to @ncarchedi, #428)

* Fixed bug in `install_github()` that prevented installing a pull request by
  supplying `repo = "username/repo#pull"`. (#388)

* explicitly specify user agent when querying user name and ref for pull request
  in `install_github`. (Thanks to Kirill Müller, #405)

* `install_github()` now removes blank lines found in a package `DESCRIPTION`
  file, protecting users from the vague `error: contains a blank line` error.
  (#394)

* `with_options()` now works, instead of throwing an error (Thanks to
  @krlmlr, #434)

# devtools 1.4.1

* Fixed bug in `wd()` when `path` was ommitted. (#374)

* Fixed bug in `dev_help()` that prevented it from working when not using
  Rstudio.

* `source_gist()` respects new github policy by sending user agent
  (hadley/devtools)

* `install_github()` now takes repo names of the form
  `[username/]repo[/subdir][@ref|#pull]` -
  this is now the recommended form to specify username, subdir, ref and/or
  pull for install_github. (Thanks to Kirill Müller, #376)

# devtools 1.4

## Installation improvements

* `install()` now respects the global option `keep.source.pkgs`.

* `install()` gains a `build_vignettes` which defaults to TRUE, and ensures
  that vignettes are built even when doing a local install. It does this
  by forcing `local = FALSE` if the package has vignettes, so `R CMD build`
  can follow the usual process. (#344)

* `install_github()` now takes repo names of the form `username/repo` -
  this is now the recommended form for install_github if your username is
  not hadley ;)

* `install_github()` now adds details on the source of the installed package
  (e.g. repository, SHA1, etc.) to the package DESCRIPTION file. (Thanks to JJ
  Allaire)

* Adjusted `install_version()` to new meta data structure on CRAN.
  (Thanks to Kornelius Rohmeyer)

* Fixed bug so that `install_version()` works with version numbers that
  contain hyphens. (Thanks to Kornelius Rohmeyer)

* `install_deps()` is now exported, making it easier to install the dependencies
  of a package.

## Other minor improvements

* `build(binary = TRUE)` now no longer installs the package as a side-effect.
  (#335)

* `build_github_devtools()` is a new function which makes it easy for Windows
  users to upgrade to the development version of devtools.

* `create_description()` does a better job of combining defaults and user
  specified options. (#332)

* `install()` also installs the dependencies that do not have the required
  versions; besides, the argument `dependencies` now works like
  `install.packages()` (in previous versions, it was essentially
  `c("Depends", "Imports", "LinkingTo")`) (thanks, Yihui Xie, #355)

* `check()` and `check_cran()` gain new `check_dir` argument to control where
  checking takes place (#337)

* `check_devtools()` no longer incorrectly complains about a `vignettes/`
  directory

* Decompression of zip files now respects `getOption("unzip")` (#326)

* `dev_help` will now use the Rstudio help pane, if you're using a recent
  version of Rstudio (#322)

* Release is now a little bit smarter: if it's a new package, it'll ask you
  to read and agree to the CRAN policies; it will only ask about
  dependencies if it has any.

* `source_url()` (and `source_gist()`) accept SHA1 prefixes.

* `source_gist()` uses the github api to reliably locate the raw gist.
  Additionally it now only attempts to source files with `.R` or `.r`
  extensions, and gains a `quiet` argument. (#348)

* Safer installation of source packages, which were previously extracted
  directly into the temp directory; this could be a problem if directory
  names collide. Instead, source packages are now extracted into unique
  subdirectories.


# devtools 1.3

## Changes to best practices

* The documentation for many devtools functions has been considerably expanded,
  aiming to give the novice package developer more hints about what they should
  be doing and why.

* `load_all()` now defaults to `reset = TRUE` so that changes to the NAMESPACE
  etc are incorporated. This makes it slightly slower (but hopefully not
  noticeably so), and generally more accurate, and a better simulation of
  the install + restart + reload cycle.

* `test()` now looks in both `inst/test` and `tests/testthat` for unit tests.
  It is recommended to use `tests/testthat` because it allows users to
  choose whether or not to install test. If you move your tests from
  `inst/tests` to `tests/testthat`, you'll also need to change
  `tests/test-all.R` to run `test_check()` instead of `test_package()`.
  This change requires testthat 0.8 which will be available on CRAN shortly.

* New devtools guarantee: if because of a devtools bug, a CRAN maintainer yells
  at you, I'll send you a hand-written apology note. Just forward me the email
  and your address.

## New features

* New `install_local()` function for installing local package files
 (as zip, tar, tgz, etc.) (Suggested by landroni)

* `parse_deps()`, which parses R's package dependency strings, is now exported.

* All package and user events (e.g. load, unload, attach and detach) are now
  called in the correct place.

## Minor improvements and bug fixes

* `build()` gains `args` parameter allowing you to add additional arbitrary
  arguments, and `check()` gains similar `build_args` parameter.

* `install_git` gains `git_arg` parameter allowing you to add arbitrary
  additional arguments.

* Files are now loaded in a way that preserves srcreferences - this means
  that you will get much better locations on error messages, which should
  considerably aid debugging.

* Fixed bug in `build_vignettes()` which prevented files in `inst/doc` from
  being updated

* `as.package()` no longer uses the full path, which should make for nicer
  error messages.

* More flexibility when installing package dependencies with the
 `dependencies` argument to `install_*()` (thanks to Martin Studer)

* The deprecated `show_rd()` function has now been removed.

* `install_bitbucket()` gains `auth_user` and `password` params so that you can
  install from private repos (thanks to Brian Bolt)

* Better git detection on windows (thanks to Mikhail Titov)

* Fix bug so that `document()` will automatically create `man/` directory

* Default `DESCRIPTION` gains `LazyData: true`

* `create_description()` now checks that the directory is probably a package
  by looking for `R/`, `data/` or `src/` directories

* Rolled back required R version from 3.0 to 2.15.

* Add missing import for `digest()`

* Bump max compatible version of R with RTools 3.0, and add details for
  RTools 3.1

# devtools 1.2

## Better installation

* `install` gains a `local` option for installing the package from the local
  package directory, rather than from a built tar.gz.  This is now used by
  default for all package installations. If you want to guarantee a clean
  build, run `local = FALSE`

* `install` now uses option `devtools.install.args` for default installation
  arguments. This allows you to set any useful defaults (e.g. `--no-multiarch`)
  in your Rprofile.

* `install_git` gains `branch` argument to specify branch or tag (Fixes #255)

## Clean sessions

* `run_examples` and `test` gain a `fresh` argument which forces them to run
  in a fresh R session. This completely insulates the examples/tests from your
  current session but means that interactive code (like `browser()`) won't work.(Fixes #258)

* New functions `eval_clean` and `evalq_clean` make it easy to evaluate code
  in a clean R session.

* `clean_source` loses the `vanilla` argument (which did not work) and gains
  a `quiet` argument

## New features

* `source_url` and `source_gist` now allow you to specify a sha, so you can
  make sure that files you source from the internet don't change without you
  knowing about it. (Fixes #259)

* `build_vignettes` builds using `buildVignette()` and movies/copies outputs
  using the same algorithm as `R CMD build`. This means that
  `build_vignettes()` now exactly mimics R's regular behaviour, including
  building non-Sweave vignettes (#277), building in the correct directory
  (#231), using make files (if present), and copying over extra files.

* devtools now sets best practice compiler flags: from `check()`,
  `-Wall -pedantic` and from `load_all()`, `-Wall -pedantic -g -O0 -UNDEBUG`.
  These are prefixed to existing environment variables so that you can override
  them if desired. (Fixes #257)

* If there's no `DESCRIPTION` file present, `load_all()` will automatically
  create one using `create_description()`.  You can set options in your
  `.Rprofile` to control what it contains: see `package?devtools` for more
  details.

## Minor improvements

* `check()` now also sets environment variable
  `_R_CHECK_CODE_DATA_INTO_GLOBALENV_` to TRUE (to match current `--as-cran`
  behaviour) (Fixes #256)

* Improved default email sent by `release()`, eliminating `create.post()`
  boilerplate

* `revdep` includes LinkingTo by default.

* Fixed regular expression problem that caused RTools `3.0.*` to fail to be
  found on Windows.

* `load_data()` got an overhaul and now respects `LazyData` and correctly
  exports datasets by default (Fixes #242)

* `with_envvar` gains the option to either replace, prefix or suffix existing
  environmental variables. The default is to replace, which was the previous
  behaviour.

* `check_cran` includes `sessionInfo()` in the summary output (Fixes #273)

* `create()` gains a `check` argument which defaults to FALSE.

* `with_env` will be deprecated in 1.2 and removed in 1.3

* When `load_all()` calls `.onAttach()` and `.onLoad()`, it now passes the
  lib path to those functions.

# devtools 1.1

* `source_gist()` has been updated to accept new gist URLs with username.
  (Fixes #247)

* `test()` and `document()` now set environment variables, including NOT_CRAN.

* Test packages have been renamed to avoid conflicts with existing packages on
  CRAN. This bug prevented devtools 1.0 from passing check on CRAN for some
  platforms.

* Catch additional case in `find_rtools()`: previously installed, but directory
  empty/deleted (Fixes #241)

# devtools 1.0

## Improvements to package loading

* Rcpp attributes are now automatically compiled during build.

* Packages listed in depends are `require()`d (Fixes #161, #178, #192)

* `load_all` inserts a special version of `system.file` into the package's
  imports environment. This tries to simulate the behavior of
  `base::system.file` but gives modified results because the directory structure
  of installed packages and uninstalled source packages is different.
  (Fixes #179). In other words, `system.file` should now just work even if the
  package is loaded with devtools.

* Source files are only recompiled if they've changed since the last run, and
  the recompile will be clean (`--preclean`) if any exported header files have
  changed. (Closes #224)

* The compilation process now performs a mock install instead of using
  `R CMD SHLIB`. This means that `Makevars` and makefiles will now be respected
  and generally there should be fewer mismatches between `load_all` and
  the regular install and reload process.

* S4 classes are correctly loaded and unloaded.

## Windows

* Rtools detection on windows has been substantially overhauled and should both
  be more reliable, and when it fails give more information about what is wrong
  with your install.

* If you don't have rtools installed, devtools now automatically sets the TAR
  environment variable to internal so you can still build packages.

## Minor features

* `check_cran` now downloads packages from cran.rstudio.com.

* `check()` now makes the CRAN version check optional, and off by default. The
  `release()` function still checks the version number against CRAN.

* In `check()`, it is optional to require suggested packages, using the
  `force_suggests` option.

* When `check()` is called, the new default behavior is to not delete existing
  .Rd files from man/. This behavior can be set with the "devtools.cleandoc"
  option.

* `install_bitbucket()` now always uses lowercase repo names. (Thanks to mnel)

* New function `with_lib()`, which runs an expression code with a library path
  prepended to the existing libpaths. It differs slightly from
  `with_libpaths()`, which replaces the existing libpaths.

* New function `install_git()` installs a package directly from a git
  repository. (Thanks to David Coallier)

* If `pdflatex` isn't available, don't try to build vignettes with `install()`
  or `check()`. (Fixes #173)

* `install_github()` now downloads from a new URL, to reflect changes on how
  files are hosted on GitHub.

* `build()` now has a `vignettes` option to turn off rebuilding vignettes.

* `install(quick=TRUE)` now builds the package without rebuilding vignettes.
  (Fixes #167)

* All R commands called from `devtools` now have the environment variable
  `NOT_CRAN` set, so that you can perform tasks when you know your code
  is definitely not running on CRAN. (Closes #227)

* Most devtools functions can a quiet argument that suppresses output. This is
  particularly useful for testing.

## Bug fixes

* Fixed path issue when looking for Rtools on windows when registry entry is not present. (Fixes #201)

* Reloading a package that requires a forced-unload of the namespace now works.

* When reloading a package that another loaded package depends on, if there
  was an error loading the code, devtools would print out something about an
  error in `unloadNamespace`, which was confusing. It now gives more useful
  errors.

* An intermittent error in `clear_topic_index` related to using `rm()` has
  been fixed. (Thanks to Gregory Jefferis)

* `revdep()` now lists "Suggests" packages, in addition to "Depends" and
  "Imports".

* `revdep_check()` now correctly passes the `recursive` argument to `revdep()`.

* The collection of check results at the end of `check_cran()` previously did
  not remove existing results, but now it does.

* When a package is loaded with `load_all()`, it now passes the name of the
  package to the `.onLoad()` function. (Thanks to Andrew Redd)

# devtools 0.8.0

## New features

* `create` function makes it easier to create a package skeleton using
  devtools standards.

* `install_github()` can now install from a pull request -- it installs
  the branch referenced in the pull request.

* `install_github` now accepts `auth_user` and `password` arguments if you
  want to install a package in a private github repo. You only need to specify
  `auth_user` if it's not your package (i.e. it's not your `username`)
  (Fixes #116)

* new `dev_help` function replaces `show_rd` and makes it easy to get help on
  any topic in a development package (i.e. a package loaded with `load_all`)
  (Fixes #110)

* `dev_example` runs the examples for one in-development package. (Fixes #108)

* `build_vignettes` now looks in modern location for vignettes (`vignettes/`)
   and warn if vignettes found in old location (`inst/doc`).  Building now
   occurs in a temporary directory (to avoid polluting the package with
   build artefacts) and only final pdf files are copied over.

* new `clean_vignettes` function to remove pdfs in `inst/doc` that were built
  from vignettes in `vignettes/`

* `load_all` does a much much better job at simulating package loading (see
  LOADING section). It also compiles and loads C/C++/Fortran code.

* `unload()` is now an exported function, which unloads a package, trying
  harder than just `detach`. It now also unloads DLLs. (Winston Chang.
  Fixes #119)

* `run_examples` now has parameters `show`, `test`, `run` to control which of
  `\dontrun{}`, `\dontshow{}`, `\donttest{}` and `\testonly{}` are commented
  out. The `strict` parameter has been removed since it is no longer necessary
  because `load_all` can respect namespaces. (Fixes #118)

* `build()`, `check()`, `install()` etc now run R in `--vanilla` mode which
  prevents it from reading any of your site or personal configuration files.
  This should prevent inconsistencies between the environment in which the
  package is run between your computer and other computers (e.g. the CRAN
  server) (Fixes #145)

* All system R command now print the full command used to make it easier to
  understand what's going on.

## Package paths

* `as.package` no longer uses `~/.Rpackages`.

* `as.package` provides more informative error messages when path does not
  exist, isn't a directory, or doesn't contain a `DESCRIPTION` file.

* New function `inst()` takes the name of a package and returns the installed
  path of that package. (Winston Chang. Fixes #130). This makes it possible to
  use `devtools` functions (e.g. `unload`) with regular installed packages,
  not just in-development source packages.

* New function `devtest()` returns paths to an internal testing packages
  in devtools.

## Loading

* Development packages are now loaded into a namespace environment,
  <namespace:xxxx>, and then the objects namespace are copied to the
  package environment, <package:xxxx>. This more accurately simulates
  how packages are normally loaded. However, all of the objects (not
  just the exported ones) are still copied to the package environment.
  (Winston Chang. Fixes #3, #60, and #125)

* Packages listed in Imports and Depends are now loaded into an imports
  environment, with name attribute "imports:xxxx", which is the parent
  of the namespace environment. The imports environment is in turn a
  child of the <namespace:base> environment, which is a child of the
  global environment. This more accurately simulates how packages are
  normally loaded.  These packages previously were loaded and attached.
  (Winston Chang. Fixes #85)

* The NAMESPACE file is now used for loading imports, instead of the
  DESCRIPTION file. Previously, `load_all` loaded all objects from the
  packages listed in DESCRIPTION. Now it loads packages (and, when
  when 'importfrom' is used, specific objects from packages) listed in
  NAMESPACE. This more closely simulates normal package loading. It
  still checks version numbers of packages listed in DESCRIPTION.
  (Winston Chang)

* `load_all` can now be used to properly reload devtools. It does this
  by creating a copy of the devtools namespace environment, and calling
  `load_all` from that environment. (Winston Chang)

* The `.onLoad` and `.onAttach` functions for a development package are
  now both called when loading a package for the first time, or with
  `reset=TRUE`, and the order more correctly simulates normal package
  loading (create the namespace, call `.onLoad`, copy objects to the
  package environment, and then call `.onAttach`). (Winston Chang)

* `load_all` will now throw a warning if a dependency package does not
  satisfy the version requirement listed in DESCRIPTION. (Winston Chang.
  Fixes #109)

* The package environment now has a 'path' attribute, similar to a
  package loaded the normal way. (Winston Chang)

* `load_all` now has an option `export_all`. When set to TRUE, only the
  objects listed as exports in NAMESPACE are exported. (Winston Chang)

* `load_all` now compiles C files in the /src directory. (Winston Chang)

* New functions `compile_dll()` and `clean_dll()`, which compile C/C++/
  Fortan source code, and clean up the compiled objects, respectively.
  (Winston Chang. Fixes #131)

## Bug fixes

* `load_code` now properly skips missing files. (Winston Chang)

* Add `--no-resave-data` to default build command.

* The subject line of the email created by `release` is now "CRAN submission
  [package] [version]", per CRAN repository policy.

* `install_bitbucket` properly installs zip files of projects stored
  in Mercurial repositories. (Winston Chang. Fixes #148)

* `build` now builds vignettes because `install` does not. (Fixes #155)

## Introspection

* New function `loaded_packages()`, which returns the names of packages
  that are loaded and attached.

* Packages loaded with `load_all` now store devtools metadata in their
  namespace environment, in a variable called `.__DEVTOOLS__`. This can
  be accessed with the `dev_meta` function. (Winston Chang. Fixes #128)

* `dev_mode` now stores the path it uses in option `dev_path`. That makes it
  easy for other applications to detect when it is on and to act accordingly.

* New function `parse_ns_file()`, which parses a NAMESPACE file for a
  package.

* New function `parenvs()`, which parents the parent environments
  of an object. (Winston Chang)

# devtools 0.7.1

* bump dependency to R 2.15

* `load_code` now also looks for files ending in `.q` - this is not
  recommended, but is needed for some older packages

# devtools 0.7

## Installation

* `install_bitbucket` installs R packages on bitbucket.

* `install` now uses `--with-keep.source` to make debugging a little easier.

* All remote install functions give better error messages in the case of http
  errors (Fixes #82).

* `install` has new quick option to make package installation faster, by
  sacrificing documentation, demos and multi-architecture binaries.
  (Fixes #77)

* `install_url`, `install_github` and `install_gitorious` gain a subdir
  argument which makes it possible to install packages that are contained
  within a sub-directory of a repository or compressed file. (Fixes #64)

## Checking

* `with_debug` function temporarily sets env vars so that compilation is
  performed with the appropriate debugging flags set. Contributed by Andrew
  Redd.

* `revdep`, `revdep_maintainers` and `revdep_check` for calculating reverse
  dependencies, finding their maintainers and running `R CMD check`.
  (Fixes #78)

* `check_cran` has received a massive overhaul: it now checks multiple
  packages, installs dependencies (in user specified library), and parse check
  output to extract errors and warnings

* `check` uses new `--as-cran` option to make checking as close to CRAN as
  possible (fixes #68)

## Other new features

* devtools now uses options `devtools.path` to set the default path to use
  with devmode, and `github.user` to set the default user when installing
  packages from github.

* if no package supplied, and no package has been worked with previously, all
  functions now will try the working directory. (Fixes #87)

* on windows, devtools now looks in the registry to find where Rtools is
  installed, and does a better a job of locating gcc. (Contributed by Andrew
  Redd)

* `show_rd` passes `...` on to `Rd2txt` - this is useful if you're checking
  how build time `\Sexpr`s are generated.

* A suite of `with` functions that allow you to temporarily alter the
  environment in which code is run: `in_dir`, `with_collate`, `with_locale`,
  `with_options`, `with_path`, ... (Fixes #89)

* `release` ask more questions and randomises correct answers so you really
  need to read them (Fixes #79)

* `source_gist` now accepts default url such as "https://gist.github.com/nnn"

* New system path manipulation functions, `get_path`, `set_path`, `add_path`
  and `on_path`, contributed by Andrew Redd.

* If you're on windows, `devtools` now suppresses the unimportant warning from
  CYGWIN about the dos style file paths

## Bug fixes

* `decompress` now uses target directory as defined in the function call
  when expanding a compressed file. (Fixes #84)

* `document` is always run in a C locale so that `NAMESPACE` sort order is
  consistent across platforms.

* `install` now quotes `libpath` and build path so paths with embedded spaces
  work (Fixes #73 and #76)

* `load_data` now also loads `.RData` files (Fixes #81)

* `install` now has `args` argument to pass additional command line arguments
  on to `R CMD install` (replaces `...` which didn't actually do anything).
  (Fixes #69)

* `load_code` does a better job of reconciling files in DESCRIPTION collate
  with files that actually exist in the R directory. (Fixes #14)

# devtools 0.6

## New features

* `test` function takes `filter` argument which allows you to restrict which
  tests are to be run

* `check` runs with example timings, as is done on CRAN. Run with new param
  `cleanup = F` to access the timings.

* `missing_s3` function to help figure out if you've forgotten to export any
  s3 methods

* `check_cran` downloads and checks a CRAN package - this is useful to run as
  part of the testing process of your package if you want to check the
  dependencies of your package

* `strict` mode for `run_examples` which runs each example in a clean
  environment. This is much slower than the default (running in the current
  environment), but ensures that each example works standalone.

* `dev_mode` now updates prompt to indicate that it's active (Thanks to Kohske
  Takahashi)

* new `source_url` function for sourcing script on a remote server via
  protocols other than http (e.g. https or ftp). (Thanks to Kohske Takahashi)

* new `source_gist` function to source R code stored in a github gist. (Thanks
  to Kohske Takahashi)

* `load_all` now also loads all package dependencies (including suggestions) -
  this works around some bugs in the way that devtools attaches the
  development environment into the search path in a way that fails to recreate
  what happens normally during package loading.

## Installation

* remote installation will ensure the configure file is executable.

* all external package installation functions are vectorised so you can
  install multiple packages at time

* new `install_gitorious` function install packages in gitorious repos.

* new `install_url` function for installing package from an arbitrary url

* include `install_version` function from Jeremy Stephens for installing a
  specific version of a CRAN package from the archive.

## Better windows behaviour

* better check for OS type (thanks to Brian Ripley)

* better default paths for 64-bit R on windows (Fixes #35)

* check to see if Rtools is already available before trying to mess with the
  paths. (Fixes #55)

## Bug fixes

* if an error occurs when calling loading R files, the cache will be
  automatically cleared so that all files are loaded again next time you try
  (Fixes #55)

* functions that run R now do so with `R_LIBS` set to the current
  `.libPaths()` - this will ensure that checking uses the development library
  if you are in development mode. `R_ENVIRON_USER` is set to an empty file to
  avoid your existing settings overriding this.

* `load_data` (called by `load_all`) will also load data defined in R files in
  the data directory. (Fixes #45)

* `dev_mode` performs some basic tests to make sure you're not setting your
  development library to a directory that's not already an R library.
  (Fixes #25)

# devtools 0.5.1

* Fix error in that was causing R commands to fail on windows.

# devtools 0.5

## New functions

* new `show_rd` function that will show the development version of a help
  file.

## Improvements and bug fixes

* external R commands always run in locale `C`, because that's what the CRAN
  severs do.

* `clean_source` sources an R script into a fresh R environment, ensuring that
  it can run independently of your current working environment. Optionally
  (`vanilla = T`), it will source in a vanilla R environment which ignores all
  local environment settings.

* On windows, `devtools` will also add the path to `mingw` on startup. (Thanks
  to pointer from Dave Lovell)

# devtools 0.4

## New functions

* new `wd` function to change the working directory to a package subdirectory.

* `check_doc` now checks package documentation as a whole, in the same way
  that `R CMD check` does, rather than low-level syntax checking, which is
  done by `roxygen2. DESCRIPTION checking has been moved into `load_all`.
  `check_rd` has been removed.

* `build` is now exported, and defaults to building in the package's parent
  directory. It also gains a new `binary` parameter controls whether a binary
  or a source version (with no vignettes or manuals) is built. Confusingly,
  binary packages are built with `R CMD INSTALL`.

* `build_win` sends your package to the R windows builder, allowing you to
  make a binary version of your package for windows users if you're using
  linux or a max (if you're using windows already, use `build(binary = T)`)

## Improvements and bug fixes

* if using `.Rpackages` config file, default function is used last, not first.

* on Windows, `devtools` now checks for the presence of `Rtools` on startup,
  and will automatically add it to the path if needed.

* `document` uses `roxygen2` instead of `roxygen`. It now loads package
  dependency so that they're available when roxygen executes the package
  source code.

* `document` has new parameter `clean` which clears all roxygen caches and
  removes all existing man files. `check` now runs `document` in this mode.

* `dev_mode` will create directories recursively, and complain if it can't
  create them.  It should also work better on windows.

* `install_github` now allows you to specify which branch to download, and
  automatically reloads package if needed.

* `reload` now will only reload if the package is already loaded.

* `release` gains `check` parameter that allows you to skip package check (if
  you've just done it.)

* `test` automatically reloads code so you never run tests on old code

# devtools 0.3

* new `bash()` function that starts bash shell in package directory. Useful if
  you want to use git etc.

* removed inelegant `update_src()` since now superseded by `bash()`

* fix bug in ftp upload that was adding extraneous space

* `build` function builds package in specified directory. `install`, `check`
  and `release` now all use this function.

* `build`, `install`, `check` and `release` better about cleaning up after
  themselves - always try to both work in session temporary directory and
  delete any files/directories that they create

# devtools 0.2

* `install_github` now uses `RCurl` instead of external `wget` to retrieve
  package. This should make it more robust wrt external dependencies.

* `load_all` will skip missing files with a warning (thanks to suggestion from Jeff Laake)

* `check` automatically deletes `.Rcheck` directory on successful completion

* Quote the path to R so it works even if there are spaces in the path.

# devtools 0.1

* Check for presence of `DESCRIPTION` when loading packages to avoid false
  positives

* `install` now works correctly with `devel_mode` to install packages in your
  development library

* `release` prints news so you can more easily check it

* All `R CMD xxx` functions now use the current R, not the first R found on
  the system path.<|MERGE_RESOLUTION|>--- conflicted
+++ resolved
@@ -1,14 +1,12 @@
 # devtools 1.X
 
-<<<<<<< HEAD
 * `release()` no longer asks if you've read the CRAN policies since the 
   CRAN submission process now asks the same question (#692).
-=======
+
 * `check_coverage()` to check the test coverage of a package. (@jimhester,
   #695)
 * `lint()` runs `lintr::lint_package()` to check style consistency and errors
 in a package. (@jimhester, #694)
->>>>>>> 6094efea
 
 * Fixed scoping issues with `unzip()`.
 
