--- conflicted
+++ resolved
@@ -1,9 +1,7 @@
 # devtools 1.13.1
 
-<<<<<<< HEAD
 * Bugfix for installing from git remote and not passing git2r credentials
   (@james-atkins, #1498)
-=======
 * Bugfix for installation of dependencies of dependencies (@jimhester, #1409).
 
 * `RCMD()`, `clean_source()`, `eval_clean()` and `evalq_clean()` have been
@@ -32,7 +30,6 @@
 * `load_all()` no longer automatically creates a description for you.
 
 * `use_test()` template no longer includes useless comments (#1349)
->>>>>>> 4b8080a3
 
 * Fix `test()` compatibility with testthat versions 1.0.2 (#1503).
 
