--- conflicted
+++ resolved
@@ -1,10 +1,9 @@
 # devtools 1.4.1.99
 
-<<<<<<< HEAD
 * The `with_options` works as expected, used to throw an error when trying to
   set an option.
   (Thanks to @krlmlr, #434)
-=======
+
 * In `build()`, use `--no-build-vignettes` (#391).
 
 * Bump R dependency to 3.0.2.
@@ -12,7 +11,6 @@
 * Improved default `DESCRIPTION` file created by `create_description()`.
 * Fixed bug in which `check()` incorrectly reported the location of the `R CMD
   check` output when called with a custom `check_dir`. (Thanks to @brentonk)
->>>>>>> aa29d0d3
 
 * Improved default `DESCRIPTION` file created by `create_description()`. 
   (Thanks to @ncarchedi, #428)
