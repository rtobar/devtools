# devtools 1.8.0.9000

* Fix use of `uses_git()` in `use_readme_rmd()` (#793).

<<<<<<< HEAD
* New `uninstall()` removes installed package (#820, @krlmlr).
=======
* `build_vignettes()` gains dependencies argument (#825, @krlmlr).
>>>>>>> 2cca68db

# devtools 1.8.0
 
## Helpers

* New `dr_devtools()` runs some common diagnostics: are you using the 
  latest version of R  and devtools? It is run automatically by 
  `release()` (#592).

* `use_code_of_conduct()` adds a contributor code of conduct from 
  http://contributor-covenant.org. (#729)

* `use_coveralls()` allows you to easily add test coverage with coveralls
  (@jimhester, #680, #681).
  
* `use_git()` sets up a package to use git, initialising the repo and
  checking the existing files.

* `use_test()` adds a new test file (#769, @krlmlr).

* New `use_cran_badge()` adds a CRAN status badge that you can copy into a README file. Green indicates package is on CRAN. Packages not yet submitted or accepted to CRAN get a red badge.

## Package installation and info

* `build_vignettes()` automatically installs the VignetteBuilder package,
  if necessary (#736).

* `install()` and `install_deps()` gain a `...` argument, so additional
  arguments can be passed to `utils::install.packages()` (@jimhester, #712).
  `install_svn()` optionally accepts a revision (@lev-kuznetsov, #739).
  `install_version()` now knows how to look in multiple repos (#721).

* `package_deps()` (and `dev_package_deps()`) determines all recursive 
  dependencies and whether or not they're up-to-date (#663). Use
  `update(package_deps("xyz"))` to update out of date dependencies. This code 
  is used in `install_deps()` and `revdep_check()` - it's slightly more 
  aggressive than previous code (i.e. it forces you to use the latest version), 
  which should avoid problems when you go to submit to CRAN.

* New `update_packages()` will install a package (and its dependencies) only if
  they are missing or out of date (#675).

* `session_info()` can now take a vector of package names, in which case it
  will print the version of those packages and their dependencies (#664).

## Git and github

* Devtools now uses the git2r package to inspect git properties and install
  remote git packages with `install_git()`. This should be considerably
  more reliable than the previous strategy which involves calling the 
  command line `git` client. It has two small downsides: `install_git()`
  no longer accepts additional `args`, and must do a deep clone when
  installing.

* `dr_github()` checks for common problems with git/github setup (#643).

* If you use git, `release()` now warns you if you have uncommited changes,
  or if you've forgotten to synchronise with the remote (#691).

* `install_github()` warns if repository contains submodules (@ashander, #751).

## Bug fixes and minor improvements

* Previously, devtools ran all external R processes with `R --vanilla`.
  Now it only suppresses user profiles, and constructs a custom `.Rprofile` to
  override the default.  Currently, this `.Rprofile` sets up the `repos` option.
  Among others, this enables the cyclic dependency check in `devtools::release`
  (#602, @krlmlr).

* `R_BROWSER` and `R_PDFVIEWER` environment variables are set to "false" to 
  suppress random windows opening during checks.

* Devtools correctly identifies RTools 3.1 and 3.2 (#738), and
  preserves continuation lines in the `DESCRIPTION` (#709).

* `dev_help()` now uses `normalizePath()`. Hopefully this will make it more
  likely to work if you're on windows and have a space in the path.

* `lint()` gains a `cache` argument (@jimhester, #708).

* Fixed namespace issues related to `stats::setNames()` (#734, #772) and 
  `utils::unzip()` (#761, @robertzk).

* `release()` now reminds you to check the existing CRAN check results page
  (#613) ands shows file size before uploading to CRAN (#683, @krlmlr).

* `RCMD()` and `system_check()` are now exported so they can be used by other 
  packages. (@jimhester, #699).

* `revdep_check()` creates directories if needed (#759).

* `system_check()` combines arguments with ` `, not `, `. (#753)

* `test()` gains an `...` argument so that additional arguments can be passed
  to `testthat::test_dir` (@jimhester, #747)

* `use_travis()` now suggests you link to the svg icon since that looks a 
  little sharper. Default template sets `CRAN: http://cran.rstudio.com/` to 
  enable the cyclic dependency check.

* `NOT_CRAN` envvar no longer overrides externally set variable.

* `check(check_version = TRUE)` also checks spelling of the `DESCRIPTION`; if no
  spell checker is installed, a warning is given (#784, @krlmlr).

# devtools 1.7.0

## Improve reverse dependency checking

Devtools now supports a new and improved style of revdep checking with `use_revdep()`. This creates a new directory called `revdep` which contains a `check.R` template. Run this template to check all reverse dependencies, and save summarised results to `check/summary.md`. You can then check this file into git, making it much easier to track how reverse dependency results change between versions. The documentation for `revdep_check()` is much improved, and should be more useful (#635)

I recommend that you specify a library to use when checking with `options("devtools.revdep.libpath")`. (This should be a directory that already exists). This should be difference from your default library to keep the revdep environment isolated from your development environment.

I've also tweaked the output of `revdep_maintainers()` so it's easier to copy and paste into an email (#634). This makes life a little easier pre-release.

## New helpers

* `lint()` runs `lintr::lint_package()` to check style consistency and errors
  in a package. (@jimhester, #694)

* `use_appveyor()` sets up a package for testing with AppVeyor (@krlmlr, #549).

* `use_cran_comments()` creates a `cran-comments.md` template and adds it
  to `.Rbuildignore` to help with CRAN submissions. (#661)

* `use_git_hook()` allows you to easily add a git hook to a package.

* `use_readme_rmd()` sets up a template to generate a `README.md` from a
  `README.Rmd` with knitr.

## Minor improvements

* Deprecated `doc_clean` argument to `check()` has been removed.

* Initial package version in `create()` is now `0.0.0.9000` (#632).
 `create()` and `create_description()` checks that the package name is 
  valid  (#610).

* `load_all()` runs `roxygen2::update_collate()` before loading code. This
  ensures that files are sourced in the way you expect, as defined by 
  roxygen `@include` tags. If you don't have any `@include` tags, the
  collate will be not be touched (#623).

* `session_info()` gains `include_base` argument to also display loaded/attached
  base packages (#646).

* `release()` no longer asks if you've read the CRAN policies since the 
  CRAN submission process now asks the same question (#692). 
  
    `release(check = TRUE)` now runs some additional custom checks. These include:
    
    * Checking that you don't depend on a development version of a package.
    
    * Checking that the version number has exactly three components (#633).
    
    `release()` now builds packages without the `--no-manual` switch, both for
    checking and for actually building the release package (#603, @krlmlr). 
    `build()` gains an additional argument `manual`, defaulting to `FALSE`, 
    and `check()` gains `...` unmodified to `build()`.
  
* `use_travis()` now sets an environment variable so that any WARNING will
  also cause the build to fail (#570).

* `with_debug()` and `compiler_flags()` set `CFLAGS` etc instead of 
  `PKG_CFLAGS`. `PKG_*` are for packages to use, the raw values are for users
  to set. (According to http://cran.rstudio.com/doc/manuals/r-devel/R-exts.html#Using-Makevars)

* New `setup()` works like `create()` but assumes an existing, not necessarily 
  empty, directory (#627, @krlmlr).

## Bug fixes

* When installing a pull request, `install_github()` now uses the repository
  associated with the pull request's branch (and not the repository of the user
  who created the pull request) (#658, @krlmlr).

* `missing_s3()` works once again (#672)

* Fixed scoping issues with `unzip()`.

* `load_code()` now executes the package's code with the package's root as
  working directory, just like `R CMD build` et al. (#640, @krlmlr).

# devtools 1.6.1

* Don't set non-portable compiler flags on Solaris.

* The file `template.Rproj` is now correctly installed and the function
  `use_rstudio` works as it should. (#595, @hmalmedal)

* The function `use_rcpp` will now create the file `src/.gitignore` with the
  correct wildcards. (@hmalmedal)

* The functions `test`, `document`, `load_all`, `build`, `check` and any
  function that applies to some package directory will work from subdirectories
  of a package (like the "R" or "inst/tests" directories). (#616, @robertzk)

# devtools 1.6

## Tool templates and `create()`

* `create()` no longer generates `man/` directory - roxygen2 now does
  this automatically. It also no longer generates an package-level doc
  template. If you want this, use `use_package_doc()`. It also makes a dummy 
  namespace so that you can build & reload without running `document()` first.

* New `use_data()` makes it easy to include data in a package, either 
  in `data/` (for exported datasets) or in `R/sysdata.rda` (for internal
  data). (#542)
  
* New `use_data_raw()` creates `data-raw/` directory for reproducible
  generation of `data/` files (#541).

* New `use_package()` allows you to set dependencies (#559). 

* New `use_package_doc()` sets up an Roxygen template for package-level
  docs.

* New `use_rcpp()` sets up a package to use Rcpp.
  
* `use_travis()` now figures out your github username and repo so it can 
  construct the markdown for the build image. (#546)

* New `use_vignette()` creates a draft vignette using Rmarkdown (#572).

* renamed `add_rstudio_project()` to `use_rstudio()`, `add_travis()` to 
  `use_travis()`, `add_build_ignore()` to `use_build_ignore()`, and 
  `add_test_infrastructure()` to `use_testthat()` (old functions are 
  aliased to new)

## The release process

* You can add arbitrary extra questions to `release()` by defining a function 
  `release_questions()` in your package. Your `release_questions()` should 
  return a character vector of questions to ask (#451). 

* `release()` uses new CRAN submission process, as implemented by 
  `submit_cran()` (#430).

## Package installation

* All `install_*` now use the same code and store much useful metadata.
  Currently only `session_info()` takes advantage of this information,
  but it will allow the development of future tools like generic update
  functions.
  
* Vignettes are no longer installed by default because they potentally require 
  all suggested packages to also be installed. Use `build_vignettes = TRUE` to 
  force building and to install all suggested packages (#573).
  
* `install_bitbucket()` has been bought into alignment with `install_github()`:
  this means you can now specify repos with the compact `username/repo@ref`
  syntax. The `username` is now deprecated. 
    
* `install_git()` has been simplified and many of the arguments have changed 
  names for consistency with metadata for other package installs.

* `install_github()` has been considerably improved:

    * `username` is deprecated - please include the user in the repo name: 
      `rstudio/shiny`, `hadley/devtools` etc. 
      
    * `dependencies = TRUE` is no longer forced (regression in 1.5) 
       (@krlmlr, #462).
      
    * Deprecated parameters `auth_user`, `branch`, `pull` and `password` have 
      all been removed.
  
    * New `host` argument which allows you to install packages from github 
      enterprise (#410, #506). 
    
    * The GitHub API is used to download archive file (@krlmlr, #466) - this
      makes it less likely to break in the future.
  
    * To download a specified pull request, use `ref = github_pull(...)`
      (@krlmlr, #509). To install the latest release, use `"user/repo@*release"` 
      or `ref = github_release()` (@krlmlr, #350).

* `install_gitorious()` has been bought into alignment with `install_github()`:
  this means you can now specify repos with the compact `username/repo@ref`
  syntax. You must now always supply user (project) name and repo.

* `install_svn()` lets you install an R package from a subversion repository
  (assuming you have subversion installed).
  
* `decompress()` and hence `install_url()` now work when the downloaded
  file decompresses without additional top-level directory (#537).

## Other minor improvements and bug fixes

* If you're using Rstudio, and you you're trying to build a binary package
  without the necessary build tools, Rstudio will prompt to download and
  install the right thing. (#488)

* Commands are no longer run with `LC_ALL=C` - this no longer seems 
  necessary (#507).

* `build(binary = TRUE)` creates an even-more-temporary package library
  avoid conflicts (#557).

* `check_dir()` no longer fails on UNC paths (#522).

* `check_devtools()` also checks for dependencies on development versions
  of packages (#534).

* `load_all()` no longer fails on partial loading of a package containing
  S4 or RC classes (#577).

* On windows, `find_rtools()` is now run on package load, not package
  attach.

* `help()`, `?`, and `system.file()` are now made available when a package is
  loaded with `load_all()`, even if the devtools package isn't attached.

* `httr` 0.3 required (@krlmlr, #466).

* `load_all()` no longer gives an error when objects listed as exports are
  missing.
  
* Shim added for `library.dynam.unload()`.

* `loaded_packages()` now returns package name and path it was loaded from. 
  (#486)

* The `parenvs()` function has been removed from devtools, because is now in the
  pryr package.

* `missing_s3()` uses a better heuristic for determining if a function
  is a S3 method (#393).

* New `session_info()` provides useful information about your R session.
  It's a little more focussed than `sessionInfo()` and includes where
  packages where installed from (#526).

* `rstudioapi` package moved from suggests to imports, since it's always 
  needed (it's job is to figure out if rstudio is available, #458)

* Implemented own version `utils::unzip()` that throws error if command
  fails and doesn't print unneeded messages on non-Windows platforms (#540).

* Wrote own version of `write.dcf()` that doesn't butcher whitespace and 
  fieldnames.

## Removed functionality

* The `fresh` argument to `test()` has been removed - this is best done by 
  the editor since it can run the tests in a completely clean environment
  by starting a new R session.

* `compile_dll()` can now build packages located in R's `tempdir()`
  directory (@richfitz, #531).

# devtools 1.5

Four new functions make it easier to add useful infrastructure to packages:

* `add_test_infrastructure()` will create test infrastructure for a new package.
  It is called automatically from `test()` if no test directories are
  found, the session is interactive and you agree.

* `add_rstudio_project()` adds an Rstudio project file to your package.
  `create()` gains an `rstudio` argument which will automatically create
  an Rstudio project in the package directory. It defaults to `TRUE`:
  if you don't use Rstudio, just delete the file.

* `add_travis()` adds a basic travis template to your package. `.travis.yml`
  is automatically added to `.Rbuildignore` to avoid including it in the built
  package.

* `add_build_ignore()` makes it easy to add files to `.Rbuildignore`,
  correctly escaping special characters

Two dependencies were incremented:

* devtools requires at least R version 3.0.2.

* `document()` requires at least roxygen2 version 3.0.0.

## Minor improvements

* `build_win()` now builds R-release and R-devel by default (@krlmlr, #438).
  It also gains parameter `args`, which is passed on to `build()`
  (@krlmlr, #421).

* `check_doc()` now runs `document()` automatically.

* `install()` gains `thread` argument which allows you to install multiple
  packages in parallel (@mllg, #401). `threads` argument to `check_cran()`
  now defaults to `getOption("Ncpus")`

* `install_deps(deps = T)` no longer installs all dependencies of
  dependencies (#369).

* `install_github()` now prefers personal access tokens supplied to
  `auth_token` rather than passwords (#418, @jeroenooms).

* `install_github()` now defaults to `dependencies = TRUE` so you definitely
  get all the packages you need to build from source.

* devtools supplies its own version of `system.file()` so that when the function
  is called from the R console, it will have special behavior for packages
  loaded with devtools.

* devtools supplies its own version of `help` and `?`, which will search
  devtools-loaded packages as well as normally-loaded packages.

## Bug fixes

* `check_devtools()` no longer called by `check()` because the relevant
  functionality is now included in `R CMD CHECK` and it was causing
  false positives (#446).

* `install_deps(TRUE)` now includes packages listed in `VignetteBuilder` (#396)

* `build()` no longer checks for `pdflatex` when building vignettes, as
  many modern vignettes don't need it (#398). It also uses
  `--no-build-vignettes` for >3.0.0 compatibility (#391).

* `release()` does a better job of opening your email client if you're inside
  of Rstudio (#433).

* `check()` now correctly reports the location of the `R CMD
  check` output when called with a custom `check_dir`. (Thanks to @brentonk)

* `check_cran()` records check times for each package tested.

* Improved default `DESCRIPTION` file created by `create_description()`.
  (Thanks to @ncarchedi, #428)

* Fixed bug in `install_github()` that prevented installing a pull request by
  supplying `repo = "username/repo#pull"`. (#388)

* explicitly specify user agent when querying user name and ref for pull request
  in `install_github`. (Thanks to Kirill Müller, #405)

* `install_github()` now removes blank lines found in a package `DESCRIPTION`
  file, protecting users from the vague `error: contains a blank line` error.
  (#394)

* `with_options()` now works, instead of throwing an error (Thanks to
  @krlmlr, #434)

# devtools 1.4.1

* Fixed bug in `wd()` when `path` was ommitted. (#374)

* Fixed bug in `dev_help()` that prevented it from working when not using
  Rstudio.

* `source_gist()` respects new github policy by sending user agent
  (hadley/devtools)

* `install_github()` now takes repo names of the form
  `[username/]repo[/subdir][@ref|#pull]` -
  this is now the recommended form to specify username, subdir, ref and/or
  pull for install_github. (Thanks to Kirill Müller, #376)

# devtools 1.4

## Installation improvements

* `install()` now respects the global option `keep.source.pkgs`.

* `install()` gains a `build_vignettes` which defaults to TRUE, and ensures
  that vignettes are built even when doing a local install. It does this
  by forcing `local = FALSE` if the package has vignettes, so `R CMD build`
  can follow the usual process. (#344)

* `install_github()` now takes repo names of the form `username/repo` -
  this is now the recommended form for install_github if your username is
  not hadley ;)

* `install_github()` now adds details on the source of the installed package
  (e.g. repository, SHA1, etc.) to the package DESCRIPTION file. (Thanks to JJ
  Allaire)

* Adjusted `install_version()` to new meta data structure on CRAN.
  (Thanks to Kornelius Rohmeyer)

* Fixed bug so that `install_version()` works with version numbers that
  contain hyphens. (Thanks to Kornelius Rohmeyer)

* `install_deps()` is now exported, making it easier to install the dependencies
  of a package.

## Other minor improvements

* `build(binary = TRUE)` now no longer installs the package as a side-effect.
  (#335)

* `build_github_devtools()` is a new function which makes it easy for Windows
  users to upgrade to the development version of devtools.

* `create_description()` does a better job of combining defaults and user
  specified options. (#332)

* `install()` also installs the dependencies that do not have the required
  versions; besides, the argument `dependencies` now works like
  `install.packages()` (in previous versions, it was essentially
  `c("Depends", "Imports", "LinkingTo")`) (thanks, Yihui Xie, #355)

* `check()` and `check_cran()` gain new `check_dir` argument to control where
  checking takes place (#337)

* `check_devtools()` no longer incorrectly complains about a `vignettes/`
  directory

* Decompression of zip files now respects `getOption("unzip")` (#326)

* `dev_help` will now use the Rstudio help pane, if you're using a recent
  version of Rstudio (#322)

* Release is now a little bit smarter: if it's a new package, it'll ask you
  to read and agree to the CRAN policies; it will only ask about
  dependencies if it has any.

* `source_url()` (and `source_gist()`) accept SHA1 prefixes.

* `source_gist()` uses the github api to reliably locate the raw gist.
  Additionally it now only attempts to source files with `.R` or `.r`
  extensions, and gains a `quiet` argument. (#348)

* Safer installation of source packages, which were previously extracted
  directly into the temp directory; this could be a problem if directory
  names collide. Instead, source packages are now extracted into unique
  subdirectories.


# devtools 1.3

## Changes to best practices

* The documentation for many devtools functions has been considerably expanded,
  aiming to give the novice package developer more hints about what they should
  be doing and why.

* `load_all()` now defaults to `reset = TRUE` so that changes to the NAMESPACE
  etc are incorporated. This makes it slightly slower (but hopefully not
  noticeably so), and generally more accurate, and a better simulation of
  the install + restart + reload cycle.

* `test()` now looks in both `inst/test` and `tests/testthat` for unit tests.
  It is recommended to use `tests/testthat` because it allows users to
  choose whether or not to install test. If you move your tests from
  `inst/tests` to `tests/testthat`, you'll also need to change
  `tests/test-all.R` to run `test_check()` instead of `test_package()`.
  This change requires testthat 0.8 which will be available on CRAN shortly.

* New devtools guarantee: if because of a devtools bug, a CRAN maintainer yells
  at you, I'll send you a hand-written apology note. Just forward me the email
  and your address.

## New features

* New `install_local()` function for installing local package files
 (as zip, tar, tgz, etc.) (Suggested by landroni)

* `parse_deps()`, which parses R's package dependency strings, is now exported.

* All package and user events (e.g. load, unload, attach and detach) are now
  called in the correct place.

## Minor improvements and bug fixes

* `build()` gains `args` parameter allowing you to add additional arbitrary
  arguments, and `check()` gains similar `build_args` parameter.

* `install_git` gains `git_arg` parameter allowing you to add arbitrary
  additional arguments.

* Files are now loaded in a way that preserves srcreferences - this means
  that you will get much better locations on error messages, which should
  considerably aid debugging.

* Fixed bug in `build_vignettes()` which prevented files in `inst/doc` from
  being updated

* `as.package()` no longer uses the full path, which should make for nicer
  error messages.

* More flexibility when installing package dependencies with the
 `dependencies` argument to `install_*()` (thanks to Martin Studer)

* The deprecated `show_rd()` function has now been removed.

* `install_bitbucket()` gains `auth_user` and `password` params so that you can
  install from private repos (thanks to Brian Bolt)

* Better git detection on windows (thanks to Mikhail Titov)

* Fix bug so that `document()` will automatically create `man/` directory

* Default `DESCRIPTION` gains `LazyData: true`

* `create_description()` now checks that the directory is probably a package
  by looking for `R/`, `data/` or `src/` directories

* Rolled back required R version from 3.0 to 2.15.

* Add missing import for `digest()`

* Bump max compatible version of R with RTools 3.0, and add details for
  RTools 3.1

# devtools 1.2

## Better installation

* `install` gains a `local` option for installing the package from the local
  package directory, rather than from a built tar.gz.  This is now used by
  default for all package installations. If you want to guarantee a clean
  build, run `local = FALSE`

* `install` now uses option `devtools.install.args` for default installation
  arguments. This allows you to set any useful defaults (e.g. `--no-multiarch`)
  in your Rprofile.

* `install_git` gains `branch` argument to specify branch or tag (Fixes #255)

## Clean sessions

* `run_examples` and `test` gain a `fresh` argument which forces them to run
  in a fresh R session. This completely insulates the examples/tests from your
  current session but means that interactive code (like `browser()`) won't work.(Fixes #258)

* New functions `eval_clean` and `evalq_clean` make it easy to evaluate code
  in a clean R session.

* `clean_source` loses the `vanilla` argument (which did not work) and gains
  a `quiet` argument

## New features

* `source_url` and `source_gist` now allow you to specify a sha, so you can
  make sure that files you source from the internet don't change without you
  knowing about it. (Fixes #259)

* `build_vignettes` builds using `buildVignette()` and movies/copies outputs
  using the same algorithm as `R CMD build`. This means that
  `build_vignettes()` now exactly mimics R's regular behaviour, including
  building non-Sweave vignettes (#277), building in the correct directory
  (#231), using make files (if present), and copying over extra files.

* devtools now sets best practice compiler flags: from `check()`,
  `-Wall -pedantic` and from `load_all()`, `-Wall -pedantic -g -O0 -UNDEBUG`.
  These are prefixed to existing environment variables so that you can override
  them if desired. (Fixes #257)

* If there's no `DESCRIPTION` file present, `load_all()` will automatically
  create one using `create_description()`.  You can set options in your
  `.Rprofile` to control what it contains: see `package?devtools` for more
  details.

## Minor improvements

* `check()` now also sets environment variable
  `_R_CHECK_CODE_DATA_INTO_GLOBALENV_` to TRUE (to match current `--as-cran`
  behaviour) (Fixes #256)

* Improved default email sent by `release()`, eliminating `create.post()`
  boilerplate

* `revdep` includes LinkingTo by default.

* Fixed regular expression problem that caused RTools `3.0.*` to fail to be
  found on Windows.

* `load_data()` got an overhaul and now respects `LazyData` and correctly
  exports datasets by default (Fixes #242)

* `with_envvar` gains the option to either replace, prefix or suffix existing
  environmental variables. The default is to replace, which was the previous
  behaviour.

* `check_cran` includes `sessionInfo()` in the summary output (Fixes #273)

* `create()` gains a `check` argument which defaults to FALSE.

* `with_env` will be deprecated in 1.2 and removed in 1.3

* When `load_all()` calls `.onAttach()` and `.onLoad()`, it now passes the
  lib path to those functions.

# devtools 1.1

* `source_gist()` has been updated to accept new gist URLs with username.
  (Fixes #247)

* `test()` and `document()` now set environment variables, including NOT_CRAN.

* Test packages have been renamed to avoid conflicts with existing packages on
  CRAN. This bug prevented devtools 1.0 from passing check on CRAN for some
  platforms.

* Catch additional case in `find_rtools()`: previously installed, but directory
  empty/deleted (Fixes #241)

# devtools 1.0

## Improvements to package loading

* Rcpp attributes are now automatically compiled during build.

* Packages listed in depends are `require()`d (Fixes #161, #178, #192)

* `load_all` inserts a special version of `system.file` into the package's
  imports environment. This tries to simulate the behavior of
  `base::system.file` but gives modified results because the directory structure
  of installed packages and uninstalled source packages is different.
  (Fixes #179). In other words, `system.file` should now just work even if the
  package is loaded with devtools.

* Source files are only recompiled if they've changed since the last run, and
  the recompile will be clean (`--preclean`) if any exported header files have
  changed. (Closes #224)

* The compilation process now performs a mock install instead of using
  `R CMD SHLIB`. This means that `Makevars` and makefiles will now be respected
  and generally there should be fewer mismatches between `load_all` and
  the regular install and reload process.

* S4 classes are correctly loaded and unloaded.

## Windows

* Rtools detection on windows has been substantially overhauled and should both
  be more reliable, and when it fails give more information about what is wrong
  with your install.

* If you don't have rtools installed, devtools now automatically sets the TAR
  environment variable to internal so you can still build packages.

## Minor features

* `check_cran` now downloads packages from cran.rstudio.com.

* `check()` now makes the CRAN version check optional, and off by default. The
  `release()` function still checks the version number against CRAN.

* In `check()`, it is optional to require suggested packages, using the
  `force_suggests` option.

* When `check()` is called, the new default behavior is to not delete existing
  .Rd files from man/. This behavior can be set with the "devtools.cleandoc"
  option.

* `install_bitbucket()` now always uses lowercase repo names. (Thanks to mnel)

* New function `with_lib()`, which runs an expression code with a library path
  prepended to the existing libpaths. It differs slightly from
  `with_libpaths()`, which replaces the existing libpaths.

* New function `install_git()` installs a package directly from a git
  repository. (Thanks to David Coallier)

* If `pdflatex` isn't available, don't try to build vignettes with `install()`
  or `check()`. (Fixes #173)

* `install_github()` now downloads from a new URL, to reflect changes on how
  files are hosted on GitHub.

* `build()` now has a `vignettes` option to turn off rebuilding vignettes.

* `install(quick=TRUE)` now builds the package without rebuilding vignettes.
  (Fixes #167)

* All R commands called from `devtools` now have the environment variable
  `NOT_CRAN` set, so that you can perform tasks when you know your code
  is definitely not running on CRAN. (Closes #227)

* Most devtools functions can a quiet argument that suppresses output. This is
  particularly useful for testing.

## Bug fixes

* Fixed path issue when looking for Rtools on windows when registry entry is not present. (Fixes #201)

* Reloading a package that requires a forced-unload of the namespace now works.

* When reloading a package that another loaded package depends on, if there
  was an error loading the code, devtools would print out something about an
  error in `unloadNamespace`, which was confusing. It now gives more useful
  errors.

* An intermittent error in `clear_topic_index` related to using `rm()` has
  been fixed. (Thanks to Gregory Jefferis)

* `revdep()` now lists "Suggests" packages, in addition to "Depends" and
  "Imports".

* `revdep_check()` now correctly passes the `recursive` argument to `revdep()`.

* The collection of check results at the end of `check_cran()` previously did
  not remove existing results, but now it does.

* When a package is loaded with `load_all()`, it now passes the name of the
  package to the `.onLoad()` function. (Thanks to Andrew Redd)

# devtools 0.8.0

## New features

* `create` function makes it easier to create a package skeleton using
  devtools standards.

* `install_github()` can now install from a pull request -- it installs
  the branch referenced in the pull request.

* `install_github` now accepts `auth_user` and `password` arguments if you
  want to install a package in a private github repo. You only need to specify
  `auth_user` if it's not your package (i.e. it's not your `username`)
  (Fixes #116)

* new `dev_help` function replaces `show_rd` and makes it easy to get help on
  any topic in a development package (i.e. a package loaded with `load_all`)
  (Fixes #110)

* `dev_example` runs the examples for one in-development package. (Fixes #108)

* `build_vignettes` now looks in modern location for vignettes (`vignettes/`)
   and warn if vignettes found in old location (`inst/doc`).  Building now
   occurs in a temporary directory (to avoid polluting the package with
   build artefacts) and only final pdf files are copied over.

* new `clean_vignettes` function to remove pdfs in `inst/doc` that were built
  from vignettes in `vignettes/`

* `load_all` does a much much better job at simulating package loading (see
  LOADING section). It also compiles and loads C/C++/Fortran code.

* `unload()` is now an exported function, which unloads a package, trying
  harder than just `detach`. It now also unloads DLLs. (Winston Chang.
  Fixes #119)

* `run_examples` now has parameters `show`, `test`, `run` to control which of
  `\dontrun{}`, `\dontshow{}`, `\donttest{}` and `\testonly{}` are commented
  out. The `strict` parameter has been removed since it is no longer necessary
  because `load_all` can respect namespaces. (Fixes #118)

* `build()`, `check()`, `install()` etc now run R in `--vanilla` mode which
  prevents it from reading any of your site or personal configuration files.
  This should prevent inconsistencies between the environment in which the
  package is run between your computer and other computers (e.g. the CRAN
  server) (Fixes #145)

* All system R command now print the full command used to make it easier to
  understand what's going on.

## Package paths

* `as.package` no longer uses `~/.Rpackages`.

* `as.package` provides more informative error messages when path does not
  exist, isn't a directory, or doesn't contain a `DESCRIPTION` file.

* New function `inst()` takes the name of a package and returns the installed
  path of that package. (Winston Chang. Fixes #130). This makes it possible to
  use `devtools` functions (e.g. `unload`) with regular installed packages,
  not just in-development source packages.

* New function `devtest()` returns paths to an internal testing packages
  in devtools.

## Loading

* Development packages are now loaded into a namespace environment,
  <namespace:xxxx>, and then the objects namespace are copied to the
  package environment, <package:xxxx>. This more accurately simulates
  how packages are normally loaded. However, all of the objects (not
  just the exported ones) are still copied to the package environment.
  (Winston Chang. Fixes #3, #60, and #125)

* Packages listed in Imports and Depends are now loaded into an imports
  environment, with name attribute "imports:xxxx", which is the parent
  of the namespace environment. The imports environment is in turn a
  child of the <namespace:base> environment, which is a child of the
  global environment. This more accurately simulates how packages are
  normally loaded.  These packages previously were loaded and attached.
  (Winston Chang. Fixes #85)

* The NAMESPACE file is now used for loading imports, instead of the
  DESCRIPTION file. Previously, `load_all` loaded all objects from the
  packages listed in DESCRIPTION. Now it loads packages (and, when
  when 'importfrom' is used, specific objects from packages) listed in
  NAMESPACE. This more closely simulates normal package loading. It
  still checks version numbers of packages listed in DESCRIPTION.
  (Winston Chang)

* `load_all` can now be used to properly reload devtools. It does this
  by creating a copy of the devtools namespace environment, and calling
  `load_all` from that environment. (Winston Chang)

* The `.onLoad` and `.onAttach` functions for a development package are
  now both called when loading a package for the first time, or with
  `reset=TRUE`, and the order more correctly simulates normal package
  loading (create the namespace, call `.onLoad`, copy objects to the
  package environment, and then call `.onAttach`). (Winston Chang)

* `load_all` will now throw a warning if a dependency package does not
  satisfy the version requirement listed in DESCRIPTION. (Winston Chang.
  Fixes #109)

* The package environment now has a 'path' attribute, similar to a
  package loaded the normal way. (Winston Chang)

* `load_all` now has an option `export_all`. When set to TRUE, only the
  objects listed as exports in NAMESPACE are exported. (Winston Chang)

* `load_all` now compiles C files in the /src directory. (Winston Chang)

* New functions `compile_dll()` and `clean_dll()`, which compile C/C++/
  Fortan source code, and clean up the compiled objects, respectively.
  (Winston Chang. Fixes #131)

## Bug fixes

* `load_code` now properly skips missing files. (Winston Chang)

* Add `--no-resave-data` to default build command.

* The subject line of the email created by `release` is now "CRAN submission
  [package] [version]", per CRAN repository policy.

* `install_bitbucket` properly installs zip files of projects stored
  in Mercurial repositories. (Winston Chang. Fixes #148)

* `build` now builds vignettes because `install` does not. (Fixes #155)

## Introspection

* New function `loaded_packages()`, which returns the names of packages
  that are loaded and attached.

* Packages loaded with `load_all` now store devtools metadata in their
  namespace environment, in a variable called `.__DEVTOOLS__`. This can
  be accessed with the `dev_meta` function. (Winston Chang. Fixes #128)

* `dev_mode` now stores the path it uses in option `dev_path`. That makes it
  easy for other applications to detect when it is on and to act accordingly.

* New function `parse_ns_file()`, which parses a NAMESPACE file for a
  package.

* New function `parenvs()`, which parents the parent environments
  of an object. (Winston Chang)

# devtools 0.7.1

* bump dependency to R 2.15

* `load_code` now also looks for files ending in `.q` - this is not
  recommended, but is needed for some older packages

# devtools 0.7

## Installation

* `install_bitbucket` installs R packages on bitbucket.

* `install` now uses `--with-keep.source` to make debugging a little easier.

* All remote install functions give better error messages in the case of http
  errors (Fixes #82).

* `install` has new quick option to make package installation faster, by
  sacrificing documentation, demos and multi-architecture binaries.
  (Fixes #77)

* `install_url`, `install_github` and `install_gitorious` gain a subdir
  argument which makes it possible to install packages that are contained
  within a sub-directory of a repository or compressed file. (Fixes #64)

## Checking

* `with_debug` function temporarily sets env vars so that compilation is
  performed with the appropriate debugging flags set. Contributed by Andrew
  Redd.

* `revdep`, `revdep_maintainers` and `revdep_check` for calculating reverse
  dependencies, finding their maintainers and running `R CMD check`.
  (Fixes #78)

* `check_cran` has received a massive overhaul: it now checks multiple
  packages, installs dependencies (in user specified library), and parse check
  output to extract errors and warnings

* `check` uses new `--as-cran` option to make checking as close to CRAN as
  possible (fixes #68)

## Other new features

* devtools now uses options `devtools.path` to set the default path to use
  with devmode, and `github.user` to set the default user when installing
  packages from github.

* if no package supplied, and no package has been worked with previously, all
  functions now will try the working directory. (Fixes #87)

* on windows, devtools now looks in the registry to find where Rtools is
  installed, and does a better a job of locating gcc. (Contributed by Andrew
  Redd)

* `show_rd` passes `...` on to `Rd2txt` - this is useful if you're checking
  how build time `\Sexpr`s are generated.

* A suite of `with` functions that allow you to temporarily alter the
  environment in which code is run: `in_dir`, `with_collate`, `with_locale`,
  `with_options`, `with_path`, ... (Fixes #89)

* `release` ask more questions and randomises correct answers so you really
  need to read them (Fixes #79)

* `source_gist` now accepts default url such as "https://gist.github.com/nnn"

* New system path manipulation functions, `get_path`, `set_path`, `add_path`
  and `on_path`, contributed by Andrew Redd.

* If you're on windows, `devtools` now suppresses the unimportant warning from
  CYGWIN about the dos style file paths

## Bug fixes

* `decompress` now uses target directory as defined in the function call
  when expanding a compressed file. (Fixes #84)

* `document` is always run in a C locale so that `NAMESPACE` sort order is
  consistent across platforms.

* `install` now quotes `libpath` and build path so paths with embedded spaces
  work (Fixes #73 and #76)

* `load_data` now also loads `.RData` files (Fixes #81)

* `install` now has `args` argument to pass additional command line arguments
  on to `R CMD install` (replaces `...` which didn't actually do anything).
  (Fixes #69)

* `load_code` does a better job of reconciling files in DESCRIPTION collate
  with files that actually exist in the R directory. (Fixes #14)

# devtools 0.6

## New features

* `test` function takes `filter` argument which allows you to restrict which
  tests are to be run

* `check` runs with example timings, as is done on CRAN. Run with new param
  `cleanup = F` to access the timings.

* `missing_s3` function to help figure out if you've forgotten to export any
  s3 methods

* `check_cran` downloads and checks a CRAN package - this is useful to run as
  part of the testing process of your package if you want to check the
  dependencies of your package

* `strict` mode for `run_examples` which runs each example in a clean
  environment. This is much slower than the default (running in the current
  environment), but ensures that each example works standalone.

* `dev_mode` now updates prompt to indicate that it's active (Thanks to Kohske
  Takahashi)

* new `source_url` function for sourcing script on a remote server via
  protocols other than http (e.g. https or ftp). (Thanks to Kohske Takahashi)

* new `source_gist` function to source R code stored in a github gist. (Thanks
  to Kohske Takahashi)

* `load_all` now also loads all package dependencies (including suggestions) -
  this works around some bugs in the way that devtools attaches the
  development environment into the search path in a way that fails to recreate
  what happens normally during package loading.

## Installation

* remote installation will ensure the configure file is executable.

* all external package installation functions are vectorised so you can
  install multiple packages at time

* new `install_gitorious` function install packages in gitorious repos.

* new `install_url` function for installing package from an arbitrary url

* include `install_version` function from Jeremy Stephens for installing a
  specific version of a CRAN package from the archive.

## Better windows behaviour

* better check for OS type (thanks to Brian Ripley)

* better default paths for 64-bit R on windows (Fixes #35)

* check to see if Rtools is already available before trying to mess with the
  paths. (Fixes #55)

## Bug fixes

* if an error occurs when calling loading R files, the cache will be
  automatically cleared so that all files are loaded again next time you try
  (Fixes #55)

* functions that run R now do so with `R_LIBS` set to the current
  `.libPaths()` - this will ensure that checking uses the development library
  if you are in development mode. `R_ENVIRON_USER` is set to an empty file to
  avoid your existing settings overriding this.

* `load_data` (called by `load_all`) will also load data defined in R files in
  the data directory. (Fixes #45)

* `dev_mode` performs some basic tests to make sure you're not setting your
  development library to a directory that's not already an R library.
  (Fixes #25)

# devtools 0.5.1

* Fix error in that was causing R commands to fail on windows.

# devtools 0.5

## New functions

* new `show_rd` function that will show the development version of a help
  file.

## Improvements and bug fixes

* external R commands always run in locale `C`, because that's what the CRAN
  severs do.

* `clean_source` sources an R script into a fresh R environment, ensuring that
  it can run independently of your current working environment. Optionally
  (`vanilla = T`), it will source in a vanilla R environment which ignores all
  local environment settings.

* On windows, `devtools` will also add the path to `mingw` on startup. (Thanks
  to pointer from Dave Lovell)

# devtools 0.4

## New functions

* new `wd` function to change the working directory to a package subdirectory.

* `check_doc` now checks package documentation as a whole, in the same way
  that `R CMD check` does, rather than low-level syntax checking, which is
  done by `roxygen2. DESCRIPTION checking has been moved into `load_all`.
  `check_rd` has been removed.

* `build` is now exported, and defaults to building in the package's parent
  directory. It also gains a new `binary` parameter controls whether a binary
  or a source version (with no vignettes or manuals) is built. Confusingly,
  binary packages are built with `R CMD INSTALL`.

* `build_win` sends your package to the R windows builder, allowing you to
  make a binary version of your package for windows users if you're using
  linux or a max (if you're using windows already, use `build(binary = T)`)

## Improvements and bug fixes

* if using `.Rpackages` config file, default function is used last, not first.

* on Windows, `devtools` now checks for the presence of `Rtools` on startup,
  and will automatically add it to the path if needed.

* `document` uses `roxygen2` instead of `roxygen`. It now loads package
  dependency so that they're available when roxygen executes the package
  source code.

* `document` has new parameter `clean` which clears all roxygen caches and
  removes all existing man files. `check` now runs `document` in this mode.

* `dev_mode` will create directories recursively, and complain if it can't
  create them.  It should also work better on windows.

* `install_github` now allows you to specify which branch to download, and
  automatically reloads package if needed.

* `reload` now will only reload if the package is already loaded.

* `release` gains `check` parameter that allows you to skip package check (if
  you've just done it.)

* `test` automatically reloads code so you never run tests on old code

# devtools 0.3

* new `bash()` function that starts bash shell in package directory. Useful if
  you want to use git etc.

* removed inelegant `update_src()` since now superseded by `bash()`

* fix bug in ftp upload that was adding extraneous space

* `build` function builds package in specified directory. `install`, `check`
  and `release` now all use this function.

* `build`, `install`, `check` and `release` better about cleaning up after
  themselves - always try to both work in session temporary directory and
  delete any files/directories that they create

# devtools 0.2

* `install_github` now uses `RCurl` instead of external `wget` to retrieve
  package. This should make it more robust wrt external dependencies.

* `load_all` will skip missing files with a warning (thanks to suggestion from Jeff Laake)

* `check` automatically deletes `.Rcheck` directory on successful completion

* Quote the path to R so it works even if there are spaces in the path.

# devtools 0.1

* Check for presence of `DESCRIPTION` when loading packages to avoid false
  positives

* `install` now works correctly with `devel_mode` to install packages in your
  development library

* `release` prints news so you can more easily check it

* All `R CMD xxx` functions now use the current R, not the first R found on
  the system path.<|MERGE_RESOLUTION|>--- conflicted
+++ resolved
@@ -2,11 +2,9 @@
 
 * Fix use of `uses_git()` in `use_readme_rmd()` (#793).
 
-<<<<<<< HEAD
 * New `uninstall()` removes installed package (#820, @krlmlr).
-=======
+
 * `build_vignettes()` gains dependencies argument (#825, @krlmlr).
->>>>>>> 2cca68db
 
 # devtools 1.8.0
  
