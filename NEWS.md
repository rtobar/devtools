--- conflicted
+++ resolved
@@ -1,13 +1,11 @@
 # devtools 1.9.1.9000
 
-<<<<<<< HEAD
 * Devtools now installs packages specified in the `Additional_repositories`
   field, such as drat repositories. (#907, #1028, @jimhester).
-=======
+
 * Added `use_mit_license()`, which writes the necessary infrastructure to
   declare and release an R package under the MIT license in a CRAN-compliant
   way. (#995, @kevinushey)
->>>>>>> 911cd714
 
 * Be more verbose about which package is installed for revdep check
   (#926, @krlmlr).
